/**
 * @file src/lib/env.server.ts
 * @description Server-side environment configuration following SvelteKit best practices
 *
 * This file handles ONLY essential environment variables needed for initial setup:
 * - Database credentials (for initial connection)
 * - JWT secret (for authentication)
 * - Encryption key (for data security)
 *
 * All other configuration is stored in the database and accessed via config.server.ts
 */

<<<<<<< HEAD
import { readFileSync, existsSync } from 'fs';
=======
import { env } from '$env/dynamic/private';
import { existsSync, readFileSync } from 'fs';
>>>>>>> b05dfcb7
import { resolve } from 'path';

// Essential private configuration (server-only, never exposed to client)
// These are the ONLY environment variables we need for initial setup
export function getEssentialEnv() {
	// Try to load environment variables from files directly as fallback
	const fileEnv: Record<string, string> = {};
	try {
		const envPath = resolve(process.cwd(), '.env');
		const envLocalPath = resolve(process.cwd(), '.env.local');

		if (existsSync(envPath)) {
			const envContent = readFileSync(envPath, 'utf8');
			envContent.split('\n').forEach((line) => {
				const trimmed = line.trim();
				if (trimmed && !trimmed.startsWith('#')) {
					const [key, ...valueParts] = trimmed.split('=');
					if (key && valueParts.length > 0) {
						fileEnv[key] = valueParts.join('=');
					}
				}
			});
		}

		if (existsSync(envLocalPath)) {
			const envLocalContent = readFileSync(envLocalPath, 'utf8');
			envLocalContent.split('\n').forEach((line) => {
				const trimmed = line.trim();
				if (trimmed && !trimmed.startsWith('#')) {
					const [key, ...valueParts] = trimmed.split('=');
					if (key && valueParts.length > 0) {
						fileEnv[key] = valueParts.join('=');
					}
				}
			});
		}
	} catch (error) {
		console.warn('Failed to load environment files directly:', error);
	}

	// Try to load from config/private.ts file
	const configEnv: Record<string, string> = {};
	try {
		const configPath = resolve(process.cwd(), 'config/private.ts');
		if (existsSync(configPath)) {
			const configContent = readFileSync(configPath, 'utf8');

			// Extract values from the privateEnv object
			const dbHostMatch = configContent.match(/DB_HOST:\s*['"`]([^'"`]+)['"`]/);
			const dbNameMatch = configContent.match(/DB_NAME:\s*['"`]([^'"`]+)['"`]/);
			const dbUserMatch = configContent.match(/DB_USER:\s*['"`]([^'"`]+)['"`]/);
			const dbPasswordMatch = configContent.match(/DB_PASSWORD:\s*['"`]([^'"`]+)['"`]/);
			const jwtSecretMatch = configContent.match(/JWT_SECRET_KEY:\s*['"`]([^'"`]+)['"`]/);
			const encryptionKeyMatch = configContent.match(/ENCRYPTION_KEY:\s*['"`]([^'"`]+)['"`]/);

			if (dbHostMatch) configEnv.DB_HOST = dbHostMatch[1];
			if (dbNameMatch) configEnv.DB_NAME = dbNameMatch[1];
			if (dbUserMatch) configEnv.DB_USER = dbUserMatch[1];
			if (dbPasswordMatch) configEnv.DB_PASSWORD = dbPasswordMatch[1];
			if (jwtSecretMatch) configEnv.JWT_SECRET_KEY = jwtSecretMatch[1];
			if (encryptionKeyMatch) configEnv.ENCRYPTION_KEY = encryptionKeyMatch[1];

			// Set default values
			configEnv.DB_TYPE = 'mongodb';
			configEnv.DB_PORT = '27017';
		}
	} catch (error) {
		console.warn('Failed to load config/private.ts:', error);
	}

	return {
		// Database credentials (required for initial connection)
<<<<<<< HEAD
		// Priority: config/private.ts > .env files > defaults
		DB_TYPE: configEnv.DB_TYPE || fileEnv.DB_TYPE || 'mongodb',
		DB_HOST: configEnv.DB_HOST || fileEnv.DB_HOST || '',
		DB_PORT: parseInt(configEnv.DB_PORT || fileEnv.DB_PORT || '27017'),
		DB_NAME: configEnv.DB_NAME || fileEnv.DB_NAME || '',
		DB_USER: configEnv.DB_USER || fileEnv.DB_USER || '',
		DB_PASSWORD: configEnv.DB_PASSWORD || fileEnv.DB_PASSWORD || '',

		// JWT configuration (required for authentication)
		JWT_SECRET_KEY: configEnv.JWT_SECRET_KEY || fileEnv.JWT_SECRET_KEY || '',

		// Encryption key (required for data security)
		ENCRYPTION_KEY: configEnv.ENCRYPTION_KEY || fileEnv.ENCRYPTION_KEY || ''
=======
		// Priority: config/private.ts > .env files > SvelteKit env vars > defaults
		DB_TYPE: configEnv.DB_TYPE || env?.DB_TYPE || fileEnv.DB_TYPE || 'mongodb',
		DB_HOST: configEnv.DB_HOST || env?.DB_HOST || fileEnv.DB_HOST || '',
		DB_PORT: parseInt(configEnv.DB_PORT || env?.DB_PORT || fileEnv.DB_PORT || '27017'),
		DB_NAME: configEnv.DB_NAME || env?.DB_NAME || fileEnv.DB_NAME || '',
		DB_USER: configEnv.DB_USER || env?.DB_USER || fileEnv.DB_USER || '',
		DB_PASSWORD: configEnv.DB_PASSWORD || env?.DB_PASSWORD || fileEnv.DB_PASSWORD || '',

		// JWT configuration (required for authentication)
		JWT_SECRET_KEY: configEnv.JWT_SECRET_KEY || env?.JWT_SECRET_KEY || fileEnv.JWT_SECRET_KEY || '',

		// Encryption key (required for data security)
		ENCRYPTION_KEY: configEnv.ENCRYPTION_KEY || env?.ENCRYPTION_KEY || fileEnv.ENCRYPTION_KEY || ''
>>>>>>> b05dfcb7
	} as const;
}

// For backwards compatibility, export a getter
export const essentialEnv = new Proxy({} as EssentialEnv, {
	get(target, prop) {
		return getEssentialEnv()[prop as keyof ReturnType<typeof getEssentialEnv>];
	}
});

// Type definitions for better type safety
export interface EssentialEnv {
	DB_TYPE: string;
	DB_HOST: string;
	DB_PORT: number;
	DB_NAME: string;
	DB_USER: string;
	DB_PASSWORD: string;
	JWT_SECRET_KEY: string;
	ENCRYPTION_KEY: string;
}

// Type-safe environment validation
export function validateEssentialEnv(): void {
	const env = getEssentialEnv();
	const required = ['DB_HOST', 'DB_NAME', 'JWT_SECRET_KEY', 'ENCRYPTION_KEY'] as const;
	const missing = required.filter((key) => !env[key]);

	if (missing.length > 0) {
		throw new Error(`Missing required environment variables: ${missing.join(', ')}`);
	}

	if (env.ENCRYPTION_KEY.length !== 64) {
		throw new Error('ENCRYPTION_KEY must be exactly 64 characters (32 bytes hex-encoded)');
	}
}

// Helper function to check if database is configured
export function isDatabaseConfigured(): boolean {
	// Check if we have a host and database name
	// For MongoDB, the host can be a connection string or hostname
	const env = getEssentialEnv();
	return !!(env.DB_HOST && env.DB_NAME);
}

// Helper function to check if JWT is configured
export function isJWTConfigured(): boolean {
	const env = getEssentialEnv();
	return !!env.JWT_SECRET_KEY;
}

// Helper function to check if encryption is configured
export function isEncryptionConfigured(): boolean {
	const env = getEssentialEnv();
	return !!env.ENCRYPTION_KEY;
}

// Helper function to check if setup is complete
export function isSetupComplete(): boolean {
	// First check if environment variables are configured
	const envConfigured = isDatabaseConfigured() && isJWTConfigured() && isEncryptionConfigured();

	// If environment variables are not configured, setup is definitely not complete
	if (!envConfigured) {
		return false;
	}

	// For a more accurate check, we should check the database setting
	// But this function is called during initialization, so we can't access the database yet
	// The actual setup completion check should be done in hooks.server.ts after config initialization
	return true;
}

// Helper function to get database connection string
export function getDatabaseConnectionString(): string {
	const { DB_TYPE, DB_HOST, DB_PORT, DB_NAME, DB_USER, DB_PASSWORD } = essentialEnv;

	if (DB_TYPE === 'mongodb') {
		if (DB_USER && DB_PASSWORD) {
			return `mongodb://${DB_USER}:${DB_PASSWORD}@${DB_HOST}:${DB_PORT}/${DB_NAME}`;
		} else {
			return `mongodb://${DB_HOST}:${DB_PORT}/${DB_NAME}`;
		}
	}

	// Add support for other database types here
	return '';
}

// Legacy compatibility - redirect to new structure
export const privateConfig = essentialEnv;
export type PrivateConfig = EssentialEnv;<|MERGE_RESOLUTION|>--- conflicted
+++ resolved
@@ -10,12 +10,8 @@
  * All other configuration is stored in the database and accessed via config.server.ts
  */
 
-<<<<<<< HEAD
-import { readFileSync, existsSync } from 'fs';
-=======
 import { env } from '$env/dynamic/private';
 import { existsSync, readFileSync } from 'fs';
->>>>>>> b05dfcb7
 import { resolve } from 'path';
 
 // Essential private configuration (server-only, never exposed to client)
@@ -88,21 +84,6 @@
 
 	return {
 		// Database credentials (required for initial connection)
-<<<<<<< HEAD
-		// Priority: config/private.ts > .env files > defaults
-		DB_TYPE: configEnv.DB_TYPE || fileEnv.DB_TYPE || 'mongodb',
-		DB_HOST: configEnv.DB_HOST || fileEnv.DB_HOST || '',
-		DB_PORT: parseInt(configEnv.DB_PORT || fileEnv.DB_PORT || '27017'),
-		DB_NAME: configEnv.DB_NAME || fileEnv.DB_NAME || '',
-		DB_USER: configEnv.DB_USER || fileEnv.DB_USER || '',
-		DB_PASSWORD: configEnv.DB_PASSWORD || fileEnv.DB_PASSWORD || '',
-
-		// JWT configuration (required for authentication)
-		JWT_SECRET_KEY: configEnv.JWT_SECRET_KEY || fileEnv.JWT_SECRET_KEY || '',
-
-		// Encryption key (required for data security)
-		ENCRYPTION_KEY: configEnv.ENCRYPTION_KEY || fileEnv.ENCRYPTION_KEY || ''
-=======
 		// Priority: config/private.ts > .env files > SvelteKit env vars > defaults
 		DB_TYPE: configEnv.DB_TYPE || env?.DB_TYPE || fileEnv.DB_TYPE || 'mongodb',
 		DB_HOST: configEnv.DB_HOST || env?.DB_HOST || fileEnv.DB_HOST || '',
@@ -116,7 +97,6 @@
 
 		// Encryption key (required for data security)
 		ENCRYPTION_KEY: configEnv.ENCRYPTION_KEY || env?.ENCRYPTION_KEY || fileEnv.ENCRYPTION_KEY || ''
->>>>>>> b05dfcb7
 	} as const;
 }
 
