<!--
@file src/routes/	export const widgetMeta = {
		name: 'Disk Usage',
		icon: 'mdi:harddisk',
		defaultSize: { w: 1, h: 2 }
	};/dashboard/widgets/DiskWidget.svelte
@component
**A reusable widget component for displaying disk usage information with improved rendering and error handling**

@example
<DiskWidget label="Disk Usage" />

### Props
- `label`: The label for the widget (default: 'Disk Usage')

This widget fetches and displays real-time disk usage data, including:
- Total disk space
- Used disk space
- Free disk space
- Usage percentages

### Features:
- Responsive doughnut chart visualization
- Theme-aware rendering (light/dark mode support)
-->
<script lang="ts" module>
	export const widgetMeta = {
		name: 'Disk Usage',
		icon: 'mdi:disk',
		defaultSize: { w: 1, h: 2 }
	};
</script>

<script lang="ts">
	import { onDestroy, onMount } from 'svelte';
	import { Chart, BarController, BarElement, Tooltip, CategoryScale, LinearScale } from 'chart.js';
	Chart.register(BarController, BarElement, Tooltip, CategoryScale, LinearScale);

	// Components
	import BaseWidget from '../BaseWidget.svelte';
	import { m } from '@src/paraglide/messages';

	// Type definitions
	interface DiskInfo {
		totalGb: string | number;
		usedGb: string | number;
		freeGb: string | number;
		usedPercentage: string | number;
		mountPoint?: string;
		filesystem?: string;
	}

	interface FetchedData {
		diskInfo?: {
			root?: DiskInfo;
		};
	}

	// Props passed from +page.svelte, then to BaseWidget
	let {
		label = m.diskWidget_label(),
		theme = 'light',
		icon = 'mdi:harddisk',
		widgetId = undefined,
		size = '1/4',
		onSizeChange = (newSize) => {},
		onCloseRequest = () => {}
	} = $props<{
		label?: string;
		theme?: 'light' | 'dark';
		icon?: string;
		widgetId?: string;
		size?: '1/4' | '1/2' | '3/4' | 'full';
		onSizeChange?: (newSize: '1/4' | '1/2' | '3/4' | 'full') => void;
		onCloseRequest?: () => void;
	}>();

	let currentData = $state<any>(undefined);
	let chartCanvas = $state<HTMLCanvasElement | undefined>(undefined);
	let chart = $state<Chart<'bar', number[], string> | undefined>(undefined);

	function updateChartAction(canvas: HTMLCanvasElement, data: any) {
		currentData = data;

		return {
			update(newData: any) {
				currentData = newData;
			}
		};
	}
	// Move diskInfo extraction to script for chart logic
	let diskInfo: any = undefined;
	let totalGB = 0,
		usedGB = 0,
		freeGB = 0,
		usedPercentage = 0,
		freePercentage = 0,
		usageLevel = 'low';
	$effect(() => {
		if (currentData?.diskInfo?.root) {
			diskInfo = currentData.diskInfo.root;
			totalGB = typeof diskInfo.totalGb === 'string' ? parseFloat(diskInfo.totalGb) : diskInfo.totalGb || 0;
			usedGB = typeof diskInfo.usedGb === 'string' ? parseFloat(diskInfo.usedGb) : diskInfo.usedGb || 0;
			freeGB = typeof diskInfo.freeGb === 'string' ? parseFloat(diskInfo.freeGb) : diskInfo.freeGb || 0;
			usedPercentage = typeof diskInfo.usedPercentage === 'string' ? parseFloat(diskInfo.usedPercentage) : diskInfo.usedPercentage || 0;
			freePercentage = 100 - usedPercentage;
			usageLevel = usedPercentage > 85 ? 'high' : usedPercentage > 70 ? 'medium' : 'low';
		}
	});
	$effect(() => {
		if (!chartCanvas || !diskInfo) {
			return;
		}

		const used = typeof diskInfo.usedGb === 'string' ? parseFloat(diskInfo.usedGb) : Number(diskInfo.usedGb) || 0;
		const free = typeof diskInfo.freeGb === 'string' ? parseFloat(diskInfo.freeGb) : Number(diskInfo.freeGb) || 0;
		const usedPercent = typeof diskInfo.usedPercentage === 'string' ? parseFloat(diskInfo.usedPercentage) : Number(diskInfo.usedPercentage) || 0;
		const freePercent = 100 - usedPercent;

		if (chart) {
			chart.data.datasets[0].data = [used];
			chart.data.datasets[1].data = [free];
			chart.update('none');
		} else {
			// Destroy any existing chart on this canvas first
			const existingChart = Chart.getChart(chartCanvas);
			if (existingChart) {
				existingChart.destroy();
			}

			const diskBarLabelPlugin = {
				id: 'diskBarLabelPlugin',
				afterDatasetsDraw(chart) {
					const ctx = chart.ctx;
					const { chartArea } = chart;
					ctx.save();
					ctx.font = 'bold 18px system-ui, -apple-system, sans-serif';
					ctx.textAlign = 'center';
					ctx.textBaseline = 'middle';
					ctx.fillStyle = theme === 'dark' ? '#f9fafb' : '#111827';
					ctx.fillText(`${usedPercent.toFixed(1)}% Used`, (chartArea.left + chartArea.right) / 2, (chartArea.top + chartArea.bottom) / 2);
					ctx.restore();
				}
			};

			chart = new Chart(chartCanvas, {
				type: 'bar',
				data: {
					labels: ['Disk'],
					datasets: [
						{
							label: m.diskWidget_usedLabel(),
							data: [used],
							backgroundColor: usedPercent > 85 ? 'rgba(239, 68, 68, 0.8)' : usedPercent > 70 ? 'rgba(245, 158, 11, 0.8)' : 'rgba(59, 130, 246, 0.8)',
							borderRadius: 8,
							barPercentage: 1.0,
							categoryPercentage: 1.0,
							stack: 'disk'
						},
						{
							label: m.diskWidget_freeLabel(),
							data: [free],
							backgroundColor: theme === 'dark' ? 'rgba(75, 85, 99, 0.4)' : 'rgba(229, 231, 235, 0.6)',
							borderRadius: 8,
							barPercentage: 1.0,
							categoryPercentage: 1.0,
							stack: 'disk'
						}
					]
				},
				options: {
					indexAxis: 'y',
					responsive: true,
					maintainAspectRatio: false,
					animation: {
						duration: 1000,
						easing: 'easeInOutQuart'
					},
					plugins: {
						legend: { display: false },
						tooltip: {
							enabled: true,
							backgroundColor: theme === 'dark' ? 'rgba(17, 24, 39, 0.9)' : 'rgba(255, 255, 255, 0.9)',
							titleColor: theme === 'dark' ? '#f9fafb' : '#111827',
							bodyColor: theme === 'dark' ? '#d1d5db' : '#374151',
							borderColor: theme === 'dark' ? 'rgba(75, 85, 99, 0.5)' : 'rgba(229, 231, 235, 0.5)',
							borderWidth: 1,
							cornerRadius: 8,
							displayColors: true,
							callbacks: {
								label: function (context) {
									const label = context.dataset.label || '';
									const value = typeof context.raw === 'number' ? context.raw : 0;
									const total = used + free;
									const percentage = total ? (value / total) * 100 : 0;
									return `${label}: ${value.toFixed(1)} GB (${percentage.toFixed(1)}%)`;
								}
							}
						}
					},
					scales: {
						x: {
							stacked: true,
							display: false,
							min: 0,
							max: totalGB
						},
						y: {
							display: false,
							stacked: true
						}
					}
				},
				plugins: [diskBarLabelPlugin]
			});
		}
	});
	onDestroy(() => {
		if (chart) chart.destroy();
	});
</script>

<BaseWidget
	{label}
	{theme}
	endpoint="/api/dashboard/systemInfo?type=disk"
	pollInterval={10000}
	{icon}
	{widgetId}
	{size}
	{onSizeChange}
	{onCloseRequest}
>
	{#snippet children({ data: fetchedData }: { data: FetchedData | undefined })}
		{#if fetchedData?.diskInfo?.root}
			{@const diskInfo = fetchedData.diskInfo.root}
			{@const totalGB = typeof diskInfo.totalGb === 'string' ? parseFloat(diskInfo.totalGb) : diskInfo.totalGb || 0}
			{@const usedGB = typeof diskInfo.usedGb === 'string' ? parseFloat(diskInfo.usedGb) : diskInfo.usedGb || 0}
			{@const freeGB = typeof diskInfo.freeGb === 'string' ? parseFloat(diskInfo.freeGb) : diskInfo.freeGb || 0}
			{@const usedPercentage = typeof diskInfo.usedPercentage === 'string' ? parseFloat(diskInfo.usedPercentage) : diskInfo.usedPercentage || 0}
			{@const freePercentage = 100 - usedPercentage}
			{@const usageLevel = usedPercentage > 85 ? 'high' : usedPercentage > 70 ? 'medium' : 'low'}

			<div class="flex h-full flex-col justify-between space-y-3" role="region" aria-label="Disk usage statistics">
				<!-- First Canvas Section with Title and Status Info -->
				<div class="flex-1 space-y-2">
					<!-- Status Info with Color Circle -->
					<div class="flex items-center justify-between px-2">
						<div class="flex items-center space-x-2">
							<div class="relative">
								<div
									class="h-3 w-3 rounded-full {usageLevel === 'high' ? 'bg-red-500' : usageLevel === 'medium' ? 'bg-yellow-500' : 'bg-green-500'}"
								></div>
								<div
									class="absolute inset-0 h-3 w-3 rounded-full text-white dark:text-black {usageLevel === 'high'
										? 'bg-red-500'
										: usageLevel === 'medium'
											? 'bg-yellow-500'
											: 'bg-green-500'} animate-ping opacity-75"
								></div>
							</div>
							<span class="text-sm font-bold">{usedPercentage.toFixed(1)}%</span>
							<span class="text-sm {theme === 'dark' ? 'text-gray-400' : 'text-gray-500'}">Used</span>
						</div>
<<<<<<< HEAD
						<div>
							<div class="text-2xl font-bold {theme === 'dark' ? 'text-white' : 'text-gray-900'}" aria-live="polite">
								{usedPercentage.toFixed(1)}%
							</div>
							<div class="text-xs {theme === 'dark' ? 'text-gray-400' : 'text-gray-500'}">{m.diskWidget_used()}</div>
=======
						<div class="flex gap-2 text-right">
							<div class="text-sm font-semibold">{freePercentage.toFixed(1)}%</div>
							<div class="text-sm {theme === 'dark' ? 'text-gray-400' : 'text-gray-500'}">Free</div>
>>>>>>> 3a20ff9c
						</div>
					</div>
					<!-- Disk Usage Overview -->
					<h3 class="text-center text-xs font-semibold">Disk Usage Overview:</h3>

<<<<<<< HEAD
				{#if diskInfo}
					<div class="relative flex-shrink-0" style="height: 48px; min-height: 40px; max-height: 60px; width: 100%;">
						<canvas
							bind:this={chartCanvas}
							class="h-full w-full"
							use:updateChartAction={fetchedData}
							style="display: block; width: 100% !important; height: 100% !important;"
							aria-label={m.diskWidget_chartAriaLabel()}
						></canvas>
					</div>
				{/if}

				<div class="flex-shrink-0 space-y-3 pb-6">
					<div
						class="relative h-6 overflow-hidden rounded-full {theme === 'dark' ? 'bg-gray-700' : 'bg-gray-200'}"
						aria-label={m.diskWidget_progressAriaLabel()}
					>
						<div
							class="h-full rounded-full transition-all duration-700 ease-out {usageLevel === 'high'
								? 'bg-gradient-to-r from-red-500 to-red-600'
								: usageLevel === 'medium'
									? 'bg-gradient-to-r from-orange-500 to-red-500'
									: 'bg-gradient-to-r from-blue-500 to-blue-600'}"
							style="width: {usedPercentage}%"
							aria-valuenow={usedPercentage}
							aria-valuemin="0"
							aria-valuemax="100"
							role="progressbar"
						></div>
						<div class="pointer-events-none absolute inset-0 flex items-center justify-center">
							<span class="text-xs font-semibold text-white drop-shadow-sm">
								{m.diskWidget_usedLabel()}: {usedGB.toFixed(1)} GB &nbsp;|&nbsp; {m.diskWidget_freeLabel()}: {freeGB.toFixed(1)} GB
							</span>
=======
					{#if diskInfo}
						<div class="relative flex-1" style="min-height: 50px; max-height: 65px; width: 100%;">
							<canvas
								bind:this={chartCanvas}
								class="h-full w-full"
								use:updateChartAction={fetchedData}
								style="display: block; width: 100% !important; height: 100% !important;"
								aria-label="Disk usage bar chart"
							></canvas>
						</div>
					{:else}
						<div
							class="relative flex flex-1 items-center justify-center rounded-lg bg-gray-100"
							style="min-height: 50px; max-height: 65px; width: 100%;"
						>
							<span class="text-xs text-gray-500">No disk data</span>
>>>>>>> 3a20ff9c
						</div>
					{/if}
				</div>

<<<<<<< HEAD
					<div class="grid {currentSize === '1/4' ? 'grid-cols-2' : 'grid-cols-3'} mt-2 gap-3 pb-2 text-xs">
						<div class="flex flex-col space-y-1">
							<span class={theme === 'dark' ? 'text-gray-400' : 'text-gray-500'}>{m.diskWidget_total()}</span>
							<span class="font-semibold {theme === 'dark' ? 'text-white' : 'text-gray-900'}">{totalGB.toFixed(1)} GB</span>
						</div>
						<div class="flex flex-col space-y-1">
							<span class={theme === 'dark' ? 'text-gray-400' : 'text-gray-500'}>{m.diskWidget_used()}</span>
							<span
								class="font-semibold {usageLevel === 'high'
									? 'text-red-600 dark:text-red-400'
=======
				<!-- Storage Details Canvas  -->
				<div class="flex-1 space-y-2">
					<h3 class="text-center text-xs font-semibold">Storage Details:</h3>
					<div class="flex flex-1 flex-col space-y-3" style="min-height: 60px; max-height: 80px;">
						<div
							class="relative flex items-center overflow-hidden rounded-full {theme === 'dark' ? 'bg-gray-700' : 'bg-gray-200'}"
							aria-label="Disk usage progress bar"
							style="height: 24px; min-height: 24px;"
						>
							<div
								class="h-full rounded-full transition-all duration-700 ease-out {usageLevel === 'high'
									? 'bg-gradient-to-r from-red-500 to-red-600'
>>>>>>> 3a20ff9c
									: usageLevel === 'medium'
										? 'bg-gradient-to-r from-orange-500 to-red-500'
										: 'bg-gradient-to-r from-blue-500 to-blue-600'}"
								style="width: {usedPercentage}%"
								aria-valuenow={usedPercentage}
								aria-valuemin="0"
								aria-valuemax="100"
								role="progressbar"
							></div>
							<div class="pointer-events-none absolute inset-0 flex items-center justify-center">
								<span class="text-xs font-semibold text-white drop-shadow-sm dark:text-black">
									{usedGB.toFixed(1)} GB Used
								</span>
							</div>
						</div>
<<<<<<< HEAD
						{#if currentSize !== '1/4'}
							<div class="flex flex-col space-y-1">
								<span class={theme === 'dark' ? 'text-gray-400' : 'text-gray-500'}>{m.diskWidget_free()}</span>
								<span class="font-semibold {theme === 'dark' ? 'text-gray-300' : 'text-gray-700'}">{freeGB.toFixed(1)} GB</span>
=======

						<!-- Storage Statistics -->
						<div class="grid {size === '1/4' ? 'grid-cols-2' : 'grid-cols-3'} flex-1 gap-2 text-xs">
							<!-- Total disk space -->
							<div class="flex flex-col space-y-1 text-center">
								<span class={theme === 'dark' ? 'text-gray-400' : 'text-gray-500'}>Total</span>
								<span class="text-sm font-semibold">{totalGB.toFixed(1)} GB</span>
>>>>>>> 3a20ff9c
							</div>

<<<<<<< HEAD
					{#if currentSize === '1/2' || currentSize === '3/4' || currentSize === 'full'}
						<div class="flex justify-between text-xs {theme === 'dark' ? 'text-gray-400' : 'text-gray-500'} mt-1 px-2 pb-4">
							<span>{m.diskWidget_mount()}: {diskInfo.mountPoint || '/'}</span>
							{#if diskInfo.filesystem}
								<span>{m.diskWidget_filesystem()}: {diskInfo.filesystem}</span>
=======
							<!-- Total used disk space -->
							<div class="flex flex-col space-y-1 text-center">
								<span class={theme === 'dark' ? 'text-gray-400' : 'text-gray-500'}>Used</span>
								<span
									class="text-sm font-semibold {usageLevel === 'high'
										? 'text-red-600 dark:text-red-400'
										: usageLevel === 'medium'
											? 'text-orange-600 dark:text-orange-400'
											: 'text-blue-600 dark:text-blue-400'}"
								>
									{usedGB.toFixed(1)} GB
								</span>
							</div>

							{#if size !== '1/4'}
								<div class="flex flex-col space-y-1 text-center">
									<span class={theme === 'dark' ? 'text-gray-400' : 'text-gray-500'}>Free</span>
									<span class="font-semibold {theme === 'dark' ? 'text-gray-300' : 'text-gray-700'}">{freeGB.toFixed(1)} GB</span>
								</div>
>>>>>>> 3a20ff9c
							{/if}
						</div>
					</div>
				</div>

				{#if size === '1/2' || size === '3/4' || size === 'full'}
					<div
						class="flex justify-between text-xs {theme === 'dark'
							? 'text-gray-400'
							: 'text-gray-500'} border-t border-gray-200 pt-2 dark:border-gray-700"
					>
						<span>Mount: <span class="font-mono">{diskInfo.mountPoint || '/'}</span></span>
						{#if diskInfo.filesystem}
							<span>FS: <span class="font-mono">{diskInfo.filesystem}</span></span>
						{/if}
					</div>
				{/if}
			</div>
		{:else}
			<div class="flex h-full flex-col items-center justify-center space-y-3" role="status" aria-live="polite">
				<div class="relative">
					<div class="h-8 w-8 animate-spin rounded-full border-2 border-blue-500 border-t-transparent" aria-hidden="true"></div>
				</div>
				<div class="text-center">
					<div class="text-sm font-medium {theme === 'dark' ? 'text-gray-300' : 'text-gray-700'}">{m.diskWidget_loading()}</div>
					<div class="text-xs {theme === 'dark' ? 'text-gray-400' : 'text-gray-500'}">{m.diskWidget_pleaseWait()}</div>
				</div>
			</div>
		{/if}
	{/snippet}
</BaseWidget><|MERGE_RESOLUTION|>--- conflicted
+++ resolved
@@ -262,57 +262,14 @@
 							<span class="text-sm font-bold">{usedPercentage.toFixed(1)}%</span>
 							<span class="text-sm {theme === 'dark' ? 'text-gray-400' : 'text-gray-500'}">Used</span>
 						</div>
-<<<<<<< HEAD
-						<div>
-							<div class="text-2xl font-bold {theme === 'dark' ? 'text-white' : 'text-gray-900'}" aria-live="polite">
-								{usedPercentage.toFixed(1)}%
-							</div>
-							<div class="text-xs {theme === 'dark' ? 'text-gray-400' : 'text-gray-500'}">{m.diskWidget_used()}</div>
-=======
 						<div class="flex gap-2 text-right">
 							<div class="text-sm font-semibold">{freePercentage.toFixed(1)}%</div>
 							<div class="text-sm {theme === 'dark' ? 'text-gray-400' : 'text-gray-500'}">Free</div>
->>>>>>> 3a20ff9c
 						</div>
 					</div>
 					<!-- Disk Usage Overview -->
 					<h3 class="text-center text-xs font-semibold">Disk Usage Overview:</h3>
 
-<<<<<<< HEAD
-				{#if diskInfo}
-					<div class="relative flex-shrink-0" style="height: 48px; min-height: 40px; max-height: 60px; width: 100%;">
-						<canvas
-							bind:this={chartCanvas}
-							class="h-full w-full"
-							use:updateChartAction={fetchedData}
-							style="display: block; width: 100% !important; height: 100% !important;"
-							aria-label={m.diskWidget_chartAriaLabel()}
-						></canvas>
-					</div>
-				{/if}
-
-				<div class="flex-shrink-0 space-y-3 pb-6">
-					<div
-						class="relative h-6 overflow-hidden rounded-full {theme === 'dark' ? 'bg-gray-700' : 'bg-gray-200'}"
-						aria-label={m.diskWidget_progressAriaLabel()}
-					>
-						<div
-							class="h-full rounded-full transition-all duration-700 ease-out {usageLevel === 'high'
-								? 'bg-gradient-to-r from-red-500 to-red-600'
-								: usageLevel === 'medium'
-									? 'bg-gradient-to-r from-orange-500 to-red-500'
-									: 'bg-gradient-to-r from-blue-500 to-blue-600'}"
-							style="width: {usedPercentage}%"
-							aria-valuenow={usedPercentage}
-							aria-valuemin="0"
-							aria-valuemax="100"
-							role="progressbar"
-						></div>
-						<div class="pointer-events-none absolute inset-0 flex items-center justify-center">
-							<span class="text-xs font-semibold text-white drop-shadow-sm">
-								{m.diskWidget_usedLabel()}: {usedGB.toFixed(1)} GB &nbsp;|&nbsp; {m.diskWidget_freeLabel()}: {freeGB.toFixed(1)} GB
-							</span>
-=======
 					{#if diskInfo}
 						<div class="relative flex-1" style="min-height: 50px; max-height: 65px; width: 100%;">
 							<canvas
@@ -329,23 +286,10 @@
 							style="min-height: 50px; max-height: 65px; width: 100%;"
 						>
 							<span class="text-xs text-gray-500">No disk data</span>
->>>>>>> 3a20ff9c
 						</div>
 					{/if}
 				</div>
 
-<<<<<<< HEAD
-					<div class="grid {currentSize === '1/4' ? 'grid-cols-2' : 'grid-cols-3'} mt-2 gap-3 pb-2 text-xs">
-						<div class="flex flex-col space-y-1">
-							<span class={theme === 'dark' ? 'text-gray-400' : 'text-gray-500'}>{m.diskWidget_total()}</span>
-							<span class="font-semibold {theme === 'dark' ? 'text-white' : 'text-gray-900'}">{totalGB.toFixed(1)} GB</span>
-						</div>
-						<div class="flex flex-col space-y-1">
-							<span class={theme === 'dark' ? 'text-gray-400' : 'text-gray-500'}>{m.diskWidget_used()}</span>
-							<span
-								class="font-semibold {usageLevel === 'high'
-									? 'text-red-600 dark:text-red-400'
-=======
 				<!-- Storage Details Canvas  -->
 				<div class="flex-1 space-y-2">
 					<h3 class="text-center text-xs font-semibold">Storage Details:</h3>
@@ -358,7 +302,6 @@
 							<div
 								class="h-full rounded-full transition-all duration-700 ease-out {usageLevel === 'high'
 									? 'bg-gradient-to-r from-red-500 to-red-600'
->>>>>>> 3a20ff9c
 									: usageLevel === 'medium'
 										? 'bg-gradient-to-r from-orange-500 to-red-500'
 										: 'bg-gradient-to-r from-blue-500 to-blue-600'}"
@@ -374,12 +317,6 @@
 								</span>
 							</div>
 						</div>
-<<<<<<< HEAD
-						{#if currentSize !== '1/4'}
-							<div class="flex flex-col space-y-1">
-								<span class={theme === 'dark' ? 'text-gray-400' : 'text-gray-500'}>{m.diskWidget_free()}</span>
-								<span class="font-semibold {theme === 'dark' ? 'text-gray-300' : 'text-gray-700'}">{freeGB.toFixed(1)} GB</span>
-=======
 
 						<!-- Storage Statistics -->
 						<div class="grid {size === '1/4' ? 'grid-cols-2' : 'grid-cols-3'} flex-1 gap-2 text-xs">
@@ -387,16 +324,8 @@
 							<div class="flex flex-col space-y-1 text-center">
 								<span class={theme === 'dark' ? 'text-gray-400' : 'text-gray-500'}>Total</span>
 								<span class="text-sm font-semibold">{totalGB.toFixed(1)} GB</span>
->>>>>>> 3a20ff9c
 							</div>
 
-<<<<<<< HEAD
-					{#if currentSize === '1/2' || currentSize === '3/4' || currentSize === 'full'}
-						<div class="flex justify-between text-xs {theme === 'dark' ? 'text-gray-400' : 'text-gray-500'} mt-1 px-2 pb-4">
-							<span>{m.diskWidget_mount()}: {diskInfo.mountPoint || '/'}</span>
-							{#if diskInfo.filesystem}
-								<span>{m.diskWidget_filesystem()}: {diskInfo.filesystem}</span>
-=======
 							<!-- Total used disk space -->
 							<div class="flex flex-col space-y-1 text-center">
 								<span class={theme === 'dark' ? 'text-gray-400' : 'text-gray-500'}>Used</span>
@@ -416,7 +345,6 @@
 									<span class={theme === 'dark' ? 'text-gray-400' : 'text-gray-500'}>Free</span>
 									<span class="font-semibold {theme === 'dark' ? 'text-gray-300' : 'text-gray-700'}">{freeGB.toFixed(1)} GB</span>
 								</div>
->>>>>>> 3a20ff9c
 							{/if}
 						</div>
 					</div>
