--- conflicted
+++ resolved
@@ -75,7 +75,20 @@
 	});
 
 	$effect(() => {
-<<<<<<< HEAD
+		const handleLanguageChange = (event: CustomEvent) => {
+			// console.log('[PAGE DEBUG] User-initiated language change detected:', event.detail.language);
+			userInitiatedLanguageChange = true;
+		};
+
+		if (typeof window !== 'undefined') {
+			window.addEventListener('languageChanged', handleLanguageChange as EventListener);
+			return () => {
+				window.removeEventListener('languageChanged', handleLanguageChange as EventListener);
+			};
+		}
+	});
+
+	$effect(() => {
 		// Reset the flag if the URL language has actually changed (navigation)
 		if (data.contentLanguage !== lastUrlLanguage) {
 			// console.log('[PAGE DEBUG] URL language changed from', lastUrlLanguage, 'to', data.contentLanguage, '- resetting user flag');
@@ -98,10 +111,6 @@
 			}
 		} else {
 			console.log('[PAGE DEBUG] Skipping language set from URL due to user-initiated change');
-=======
-		if (!contentLanguage.value) {
-			contentLanguage.set(data.contentLanguage as Locale);
->>>>>>> 2752a1c1
 		}
 	});
 
