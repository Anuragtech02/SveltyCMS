/**
 * @file src/routes/(app)/[language]/+layout.server.ts
 * @description
 * This module handles the server-side loading logic for a SvelteKit application,
 * specifically for routes that include a language parameter. It manages collection access,
 * language-specific routing, and utilizes the centralized theme. The module performs the following tasks:
 *
 * - Ensures that the requested language is available.
 * - Manages collection access based on user permissions.
 * - Uses authentication information set by hooks.server.ts.
 * - Utilizes the theme provided by event.locals.theme.
 *
 * The module utilizes various utilities and configurations for robust error handling
 * and logging, providing a secure and user-friendly experience.
 */

import { error, redirect } from '@sveltejs/kit';
import type { PageServerLoad } from './$types';

// Theme
import { DEFAULT_THEME } from '@src/databases/themeManager';

// System Logger
import { contentManager } from '@root/src/content/ContentManager';
import { getGlobalSetting } from '@src/stores/globalSettings';
import { logger } from '@utils/logger.svelte';

// Server-side load function for the layout
export const load: PageServerLoad = async ({ locals, params, url }) => {
	const { user, theme, isAdmin, hasManageUsersPermission, permissions, roles } = locals;
	const { language, collection } = params;

	// Get available content languages from global settings
	const availableContentLanguages = getGlobalSetting('AVAILABLE_CONTENT_LANGUAGES') || ['en'];
	
	// Get site name from global settings
	const siteName = getGlobalSetting('SITE_NAME') || 'SveltyCMS';

	// User's preferred language from session
	const userSystemLanguage = user?.systemLanguage;

	// If the user has a preferred language and it differs from the language in the URL,
	// redirect to the same page with the preferred language.
	if (userSystemLanguage && userSystemLanguage !== language && availableContentLanguages.includes(userSystemLanguage)) {
		const newPath = url.pathname.replace(`/${language}/`, `/${userSystemLanguage}/`);
		logger.debug(`Redirecting to user's preferred language: from /${language}/ to /${userSystemLanguage}/`);
		throw redirect(302, newPath);
	}

	logger.debug(`Layout server load started. Language: \x1b[34m${language}\x1b[0m`);

	// The content language should be taken from the URL parameter `language`
	const contentLanguage = language;

	// ensure language exist :
	if (!contentLanguage || !availableContentLanguages.includes(contentLanguage) || !collection) {
		const message = 'The language parameter is missing.';
		logger.warn(message);
		throw error(404, message);
	}

	// Ensure the user is authenticated (this should already be handled by hooks.server.ts)
	if (!user) {
		logger.warn('User not authenticated, redirecting to login.');
		throw redirect(302, '/login');
	}

	// Redirect to user page if lastAuthMethod is token
	if (user.lastAuthMethod === 'token') {
		logger.debug('User authenticated with token, redirecting to user page.');
		throw redirect(302, '/user');
	}

	await contentManager.initialize();

	// Get collection data to access the mapping
	const { collectionMap } = await contentManager.getCollectionData();

	let currentCollection = null;
	let collectionIdentifier = collection;

	// Check if the collection parameter is a UUID (32 hex characters)
	const isUUID = /^[a-f0-9]{32}$/i.test(collection);

	if (isUUID) {
		// Direct UUID lookup
		currentCollection = await contentManager.getCollection(collection);
	} else {
		// Path-based lookup - need to find the UUID for this path
		const collectionPath = `/${collection}`;

		// Search through the collection map to find the collection by path
		for (const [uuid, schemaData] of collectionMap) {
			if (schemaData.path === collectionPath) {
				currentCollection = await contentManager.getCollection(uuid);
				collectionIdentifier = uuid; // Use UUID internally
				break;
			}
		}
	}

	// If no collection found, return 404
	if (!currentCollection) {
		const message = `Collection not found: ${collection}`;
		logger.warn(message);
		throw error(404, message);
	}

	return {
		theme: theme || DEFAULT_THEME,
		contentLanguage,
		collection: {
			module: currentCollection?.module,
			name: currentCollection?.name,
			_id: currentCollection?._id || collectionIdentifier,
			path: currentCollection?.path,
			icon: currentCollection?.icon,
			label: currentCollection?.label,
			description: currentCollection?.description,
			// Only pass serializable field properties
			fields:
				currentCollection?.fields?.map((field) => ({
					label: field.label,
					name: field.name,
					type: field.type,
					widget: field.widget ? { Name: field.widget.Name } : undefined,
					db_fieldName: field.db_fieldName,
					required: field.required,
					unique: field.unique,
					translated: field.translated
					// Exclude non-serializable properties like display, callback functions
				})) || []
		},
		user: {
			username: user.username,
			role: user.role,
			avatar: user.avatar
		},
<<<<<<< HEAD
		siteName // Pass the site name to the client
=======
		isAdmin,
		hasManageUsersPermission,
		permissions,
		roles
>>>>>>> 2752a1c1
	};
};<|MERGE_RESOLUTION|>--- conflicted
+++ resolved
@@ -32,7 +32,7 @@
 
 	// Get available content languages from global settings
 	const availableContentLanguages = getGlobalSetting('AVAILABLE_CONTENT_LANGUAGES') || ['en'];
-	
+
 	// Get site name from global settings
 	const siteName = getGlobalSetting('SITE_NAME') || 'SveltyCMS';
 
@@ -136,13 +136,6 @@
 			role: user.role,
 			avatar: user.avatar
 		},
-<<<<<<< HEAD
 		siteName // Pass the site name to the client
-=======
-		isAdmin,
-		hasManageUsersPermission,
-		permissions,
-		roles
->>>>>>> 2752a1c1
 	};
 };