--- conflicted
+++ resolved
@@ -7,12 +7,6 @@
 // Import types
 import type { AuthDBAdapter } from './authDBAdapter';
 import type { User, Session, Token, Role, Permission } from './types';
-<<<<<<< HEAD
-=======
-
-// Logger
-import logger from '@src/utils/logger';
->>>>>>> 8b594da3
 
 // Utility function to convert MongoDB _id to id
 const convertId = (doc: any) => {
@@ -35,7 +29,7 @@
 		lastAuthMethod: String, // Last authentication method used by the user, optional field
 		lastActiveAt: Date, // Last time the user was active, optional field
 		expiresAt: Date, // Expiry date for the user, optional field
-		is_registered: Boolean, // Registration status of the user, optional field
+		isRegistered: Boolean, // Registration status of the user, optional field
 		blocked: Boolean, // Whether the user is blocked, optional field
 		resetRequestedAt: Date, // Last time the user requested a password reset, optional field
 		resetToken: String, // Token for resetting the user's password, optional field
@@ -48,7 +42,7 @@
 // Schema for Session collection
 const SessionSchema = new Schema(
 	{
-		user_id: { type: String, required: true }, // ID of the user who owns the session, required field
+		userId: { type: String, required: true }, // ID of the user who owns the session, required field
 		expires: { type: Date, required: true } // Expiry date of the session, required field
 	},
 	{ timestamps: true }
@@ -57,7 +51,7 @@
 // Schema for Token collection
 const TokenSchema = new Schema(
 	{
-		user_id: { type: String, required: true }, // ID of the user who owns the token, required field
+		userId: { type: String, required: true }, // ID of the user who owns the token, required field
 		token: { type: String, required: true }, // Token string, required field
 		email: { type: String, required: true }, // Email associated with the token, required field
 		expires: { type: Date, required: true } // Expiry date of the token, required field
@@ -88,10 +82,7 @@
 );
 
 // Check and create models only if they don't exist
-<<<<<<< HEAD
-
-=======
->>>>>>> 8b594da3
+
 const UserModel = mongoose.models.auth_users || mongoose.model<User & Document>('auth_users', UserSchema);
 const SessionModel = mongoose.models.auth_sessions || mongoose.model<Session & Document>('auth_sessions', SessionSchema);
 const TokenModel = mongoose.models.auth_tokens || mongoose.model<Token & Document>('auth_tokens', TokenSchema);
@@ -120,7 +111,6 @@
 		}
 	}
 
-<<<<<<< HEAD
 	// Update attributes of an existing user
 	async updateUserAttributes(userId: string, attributes: Partial<User>): Promise<void> {
 		try {
@@ -165,31 +155,10 @@
 			}
 			throw error;
 		}
-=======
-	// Update attributes of an existing user.
-	async updateUserAttributes(user_id: string, attributes: Partial<User>): Promise<void> {
-		// Prepare the filter and update statements with proper typings
-		const filter: FilterQuery<User> = { id: user_id };
-		const update: UpdateQuery<User> = { $set: attributes };
-		// Execute the update with correctly typed parameters
-		await UserModel.updateOne(filter, update);
-	}
-
-	// Delete a user by ID.
-	async deleteUser(id: string): Promise<void> {
-		await UserModel.deleteOne({ id: id });
-	}
-
-	// Get a user by ID.
-	async getUserById(id: string): Promise<User | null> {
-		const user = await UserModel.findById(id);
-		return user ? ({ ...user.toObject(), id: user.id.toString() } as User) : null;
->>>>>>> 8b594da3
 	}
 
 	// Get a user by email
 	async getUserByEmail(email: string): Promise<User | null> {
-<<<<<<< HEAD
 		try {
 			const user = await UserModel.findOne({ email });
 			logger.info(`User retrieved by email: ${email}`);
@@ -202,15 +171,10 @@
 			}
 			throw error;
 		}
-=======
-		const user = await UserModel.findOne({ email });
-		return user ? ({ ...user.toObject(), id: user.id.toString() } as User) : null;
->>>>>>> 8b594da3
 	}
 
 	// Get all users
 	async getAllUsers(): Promise<User[]> {
-<<<<<<< HEAD
 		try {
 			const users = await UserModel.find();
 			logger.info('All users retrieved');
@@ -223,10 +187,6 @@
 			}
 			throw error;
 		}
-=======
-		const users = await UserModel.find();
-		return users.map((user) => ({ ...user.toObject(), id: user.id.toString() }) as User);
->>>>>>> 8b594da3
 	}
 
 	// Get the total number of users
@@ -245,7 +205,6 @@
 		}
 	}
 
-<<<<<<< HEAD
 	// Create a new session for a user
 	async createSession(data: { userId: string; expires: number }): Promise<Session> {
 		try {
@@ -263,25 +222,10 @@
 			} else {
 				logger.error('Failed to create session: Unknown error');
 			}
-=======
-	// Create a new session for a user.
-	async createSession(data: { user_id: string; expires: number }): Promise<Session> {
-		// logger.info('Creating session with data:', data);
-		try {
-			const session = await SessionModel.create({
-				user_id: data.user_id,
-				expires: new Date(Date.now() + data.expires)
-			});
-			// logger.info('Session created successfully:', session);
-			return { ...session.toObject(), id: session.id.toString() } as Session;
-		} catch (error) {
-			logger.error('Error creating session:');
->>>>>>> 8b594da3
-			throw error;
-		}
-	}
-
-<<<<<<< HEAD
+			throw error;
+		}
+	}
+
 	// Destroy a session by ID
 	async destroySession(sessionId: string): Promise<void> {
 		try {
@@ -373,60 +317,6 @@
 		} catch (error) {
 			if (error instanceof Error) {
 				logger.error(`Failed to validate token: ${error.message}`);
-=======
-	// Destroy a session by ID.
-	async destroySession(session_id: string): Promise<void> {
-		await SessionModel.deleteOne({ id: session_id });
-	}
-
-	// Validate a session by ID.
-	async validateSession(session_id: string): Promise<User | null> {
-		// console.log(`MongoDBAuthAdapter: Validating session with ID: ${session_id}`);
-		const session = await SessionModel.findById(session_id);
-
-		if (!session) {
-			// console.log('MongoDBAuthAdapter: No session found');
-			return null;
-		}
-		if (session.expires <= new Date()) {
-			// console.log('MongoDBAuthAdapter: Session expired');
-			await SessionModel.deleteOne({ id: session_id });
-			return null;
-		}
-		if (session.user_id !== 'guestuser_id') {
-			const user = await UserModel.findById(session.user_id);
-			// console.log(`MongoDBAuthAdapter: User found: ${user ? 'Yes' : 'No'}`);
-			return user ? user.toObject() : null;
-		}
-		return null;
-	}
-
-	// Invalidate all sessions for a user.
-	async invalidateAllUserSessions(user_id: string): Promise<void> {
-		await SessionModel.deleteMany({ user_id: new mongoose.Types.ObjectId(user_id) });
-	}
-
-	// Create a new token for a user.
-	async createToken(data: { user_id: string; email: string; expires: number }): Promise<string> {
-		const { user_id, email, expires } = data; // Destructure the data object to extract properties
-		const tokenString = crypto.randomBytes(16).toString('hex'); // Generate a secure token string
-		await TokenModel.create({
-			user_id: new mongoose.Types.ObjectId(user_id), // Convert user_id to ObjectId for MongoDB
-			token: tokenString,
-			email,
-			expires: new Date(Date.now() + expires) // Calculate the expiration time from the current time
-		});
-		return tokenString; // Return the newly created token string
-	}
-
-	// Validate a token
-	async validateToken(token: string, user_id: string): Promise<{ success: boolean; message: string }> {
-		// console.log(`Validating token: ${token} for user ID: ${user_id}`);
-		const tokenDoc = await TokenModel.findOne({ token, user_id: new mongoose.Types.ObjectId(user_id) });
-		if (tokenDoc) {
-			if (tokenDoc.expires > new Date()) {
-				return { success: true, message: 'Token is valid' };
->>>>>>> 8b594da3
 			} else {
 				logger.error('Failed to validate token: Unknown error');
 			}
@@ -435,7 +325,6 @@
 	}
 
 	// Consume a token
-<<<<<<< HEAD
 	async consumeToken(token: string, userId: string): Promise<{ status: boolean; message: string }> {
 		try {
 			const tokenDoc = await TokenModel.findOneAndDelete({ token, userId });
@@ -443,14 +332,6 @@
 				const message = tokenDoc.expires > new Date() ? 'Token is valid' : 'Token is expired';
 				logger.info(`Token consumed for user: ${userId}, message: ${message}`);
 				return { status: tokenDoc.expires > new Date(), message };
-=======
-	async consumeToken(token: string, user_id: string): Promise<{ status: boolean; message: string }> {
-		// console.log(`Consuming token: ${token} for user ID: ${user_id}`);
-		const tokenDoc = await TokenModel.findOneAndDelete({ token, user_id: new mongoose.Types.ObjectId(user_id) });
-		if (tokenDoc) {
-			if (tokenDoc.expires > new Date()) {
-				return { status: true, message: 'Token is valid' };
->>>>>>> 8b594da3
 			} else {
 				const message = 'Token does not exist';
 				logger.warn(`Token consumption result for user: ${userId}, message: ${message}`);
@@ -501,7 +382,6 @@
 
 	// Update a role
 	async updateRole(roleId: string, roleData: Partial<Role>): Promise<void> {
-<<<<<<< HEAD
 		try {
 			await RoleModel.updateOne({ _id: roleId }, { $set: roleData });
 			logger.info(`Role updated: ${roleId}`);
@@ -513,17 +393,10 @@
 			}
 			throw error;
 		}
-=======
-		const filter: FilterQuery<Role> = { id: roleId };
-		const update: UpdateQuery<Role> = { $set: roleData };
-
-		await RoleModel.updateOne(filter, update);
->>>>>>> 8b594da3
 	}
 
 	// Delete a role
 	async deleteRole(roleId: string): Promise<void> {
-<<<<<<< HEAD
 		try {
 			await RoleModel.deleteOne({ _id: roleId });
 			logger.info(`Role deleted: ${roleId}`);
@@ -535,9 +408,6 @@
 			}
 			throw error;
 		}
-=======
-		await RoleModel.deleteOne({ id: roleId });
->>>>>>> 8b594da3
 	}
 
 	// Get a role by ID
@@ -572,7 +442,6 @@
 		}
 	}
 
-<<<<<<< HEAD
 	// Create a new permission
 	async createPermission(permissionData: Permission): Promise<Permission> {
 		try {
@@ -588,18 +457,10 @@
 			}
 			throw error;
 		}
-=======
-	// Complete Permissions management
-	async createPermission(permissionData: Permission): Promise<Permission> {
-		const permission = new PermissionModel(permissionData);
-		await permission.save();
-		return permission.toObject() as Permission;
->>>>>>> 8b594da3
 	}
 
 	// Update a permission
 	async updatePermission(permissionId: string, permissionData: Partial<Permission>): Promise<void> {
-<<<<<<< HEAD
 		try {
 			await PermissionModel.updateOne({ _id: permissionId }, { $set: permissionData });
 			logger.info(`Permission updated: ${permissionId}`);
@@ -611,14 +472,10 @@
 			}
 			throw error;
 		}
-=======
-		await PermissionModel.updateOne({ id: permissionId }, { $set: permissionData });
->>>>>>> 8b594da3
 	}
 
 	// Delete a permission
 	async deletePermission(permissionId: string): Promise<void> {
-<<<<<<< HEAD
 		try {
 			await PermissionModel.deleteOne({ _id: permissionId });
 			logger.info(`Permission deleted: ${permissionId}`);
@@ -630,14 +487,10 @@
 			}
 			throw error;
 		}
-=======
-		await PermissionModel.deleteOne({ id: permissionId });
->>>>>>> 8b594da3
 	}
 
 	// Get a permission by ID
 	async getPermissionById(permissionId: string): Promise<Permission | null> {
-<<<<<<< HEAD
 		try {
 			const permission = await PermissionModel.findById(permissionId);
 			logger.info(`Permission retrieved by ID: ${permissionId}`);
@@ -650,15 +503,10 @@
 			}
 			throw error;
 		}
-=======
-		const permission = await PermissionModel.findById(permissionId);
-		return permission ? (permission.toObject() as Permission) : null;
->>>>>>> 8b594da3
 	}
 
 	// Get all permissions
 	async getAllPermissions(): Promise<Permission[]> {
-<<<<<<< HEAD
 		try {
 			const permissions = await PermissionModel.find();
 			logger.info('All permissions retrieved');
@@ -687,21 +535,10 @@
 			}
 			throw error;
 		}
-=======
-		const permissions = await PermissionModel.find();
-		return permissions.map((permission) => permission.toObject() as Permission);
-	}
-
-	// Complete Role-Permission management
-	async getPermissionsForRole(roleId: string): Promise<Permission[]> {
-		const role = await RoleModel.findById(roleId).populate('permissions');
-		return role ? (role.permissions as Permission[]) : [];
->>>>>>> 8b594da3
 	}
 
 	// Assign a permission to a role
 	async assignPermissionToRole(roleId: string, permissionId: string): Promise<void> {
-<<<<<<< HEAD
 		try {
 			await RoleModel.updateOne({ _id: roleId }, { $addToSet: { permissions: permissionId } });
 			logger.info(`Permission ${permissionId} assigned to role ${roleId}`);
@@ -713,14 +550,10 @@
 			}
 			throw error;
 		}
-=======
-		await RoleModel.updateOne({ id: roleId }, { $addToSet: { permissions: permissionId } });
->>>>>>> 8b594da3
 	}
 
 	// Remove a permission from a role
 	async removePermissionFromRole(roleId: string, permissionId: string): Promise<void> {
-<<<<<<< HEAD
 		try {
 			await RoleModel.updateOne({ _id: roleId }, { $pull: { permissions: permissionId } });
 			logger.info(`Permission ${permissionId} removed from role ${roleId}`);
@@ -778,24 +611,5 @@
 			}
 			throw error;
 		}
-=======
-		await RoleModel.updateOne({ id: roleId }, { $pull: { permissions: permissionId } });
-	}
-
-	// User-specific permissions management
-	async assignPermissionToUser(user_id: string, permissionId: string): Promise<void> {
-		await UserModel.updateOne({ id: user_id }, { $addToSet: { permissions: permissionId } });
-	}
-
-	// Add the missing link and unlink permissions to users
-	async removePermissionFromUser(user_id: string, permissionId: string): Promise<void> {
-		await UserModel.updateOne({ id: user_id }, { $pull: { permissions: permissionId } });
-	}
-
-	// User-Specific Permissions Methods (if needed)
-	async getPermissionsForUser(user_id: string): Promise<Permission[]> {
-		const user = await UserModel.findById(user_id).populate('permissions');
-		return user ? (user.permissions as Permission[]) : [];
->>>>>>> 8b594da3
 	}
 }