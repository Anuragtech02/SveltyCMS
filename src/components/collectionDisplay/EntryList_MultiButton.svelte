--- conflicted
+++ resolved
@@ -146,146 +146,6 @@
 		dropdownOpen = false;
 	}
 
-<<<<<<< HEAD
-	// Enhanced Delete Modal with colorful styling and admin options
-	function openDeleteModal(): void {
-		const isArchiving = getGlobalSetting('USE_ARCHIVE_ON_DELETE');
-
-		// Check if all selected entries are already archived
-		const allEntriesArchived = selectedStatuses.length > 0 && selectedStatuses.every((status) => status === 'archive');
-
-		// Determine the action based on what button was clicked
-		if (currentAction === 'archive') {
-			// Direct archive action (admin users only when USE_ARCHIVE_ON_DELETE=true)
-			openArchiveModal();
-			return;
-		}
-
-		if (currentAction === 'delete') {
-			// For admin users when archiving is enabled, show options
-			if (isAdmin && isArchiving) {
-				// If all selected entries are already archived, go straight to permanent delete confirmation
-				if (allEntriesArchived) {
-					openPermanentDeleteModal();
-					return;
-				}
-				// Otherwise, show admin options modal (archive or permanent delete)
-				openAdminDeleteModal();
-				return;
-			}
-
-			// For non-admin users when archiving is enabled, perform archive but show as "delete"
-			if (!isAdmin && isArchiving) {
-				openArchiveModal();
-				return;
-			}
-
-			// Standard permanent delete (when archiving is disabled)
-			openPermanentDeleteModal();
-			return;
-		}
-	}
-
-	// Archive confirmation modal
-	function openArchiveModal(): void {
-		const modalSettings: ModalSettings = {
-			type: 'confirm',
-			title: `Please Confirm <span class="text-warning-500 font-bold">Archiving</span>`,
-			body:
-				selectedCount === 1
-					? `Are you sure you want to <span class="text-warning-500 font-semibold">archive</span> this entry? Archived items can be restored later.`
-					: `Are you sure you want to <span class="text-warning-500 font-semibold">archive</span> <span class="text-tertiary-500 font-medium">${selectedCount} entries</span>? Archived items can be restored later.`,
-			buttonTextConfirm: 'Archive',
-			buttonTextCancel: 'Cancel',
-			meta: {
-				buttonConfirmClasses: 'bg-warning-500 hover:bg-warning-600 text-white'
-			},
-			response: (confirmed: boolean) => {
-				if (confirmed) {
-					deleteAction(false); // false = archive
-				}
-			}
-		};
-		modalStore.trigger(modalSettings);
-	}
-
-	// Permanent delete confirmation modal
-	function openPermanentDeleteModal(): void {
-		const modalSettings: ModalSettings = {
-			type: 'confirm',
-			title: `Please Confirm <span class="text-error-500 font-bold">Deletion</span>`,
-			body:
-				selectedCount === 1
-					? `Are you sure you want to <span class="text-error-500 font-semibold">permanently delete</span> this entry? This action cannot be undone and will remove the entry from the system.`
-					: `Are you sure you want to <span class="text-error-500 font-semibold">permanently delete</span> <span class="text-tertiary-500 font-medium">${selectedCount} entries</span>? This action cannot be undone and will remove all selected entries from the system.`,
-			buttonTextConfirm: 'Delete',
-			buttonTextCancel: 'Cancel',
-			meta: {
-				buttonConfirmClasses: 'bg-error-500 hover:bg-error-600 text-white'
-			},
-			response: (confirmed: boolean) => {
-				if (confirmed) {
-					deleteAction(true); // true = permanent delete
-				}
-			}
-		};
-		modalStore.trigger(modalSettings);
-	}
-
-	// Admin Delete Modal with options for both archive and permanent delete
-	function openAdminDeleteModal(): void {
-		const entryText = selectedCount === 1 ? 'entry' : `${selectedCount} entries`;
-
-		const modalSettings: ModalSettings = {
-			type: 'confirm',
-			title: `<span class="text-primary-500 font-bold">Admin Delete Options</span>`,
-			body: `
-                <div class="space-y-4">
-                    <p class="text-surface-700 dark:text-surface-300 mb-4">
-                        As an administrator, you can choose how to handle the selected ${entryText}:
-                    </p>
-                    <div class="space-y-3">
-                        <div class="flex items-center gap-3 p-3 border border-warning-300 rounded-lg bg-warning-50 dark:bg-warning-900/20">
-                            <iconify-icon icon="bi:archive-fill" width="20" class="text-warning-600"></iconify-icon>
-                            <div>
-                                <div class="font-semibold text-warning-700 dark:text-warning-300">Archive ${entryText}</div>
-                                <div class="text-sm text-warning-600 dark:text-warning-400">Hide from view but keep in database (can be restored)</div>
-                            </div>
-                        </div>
-                        <div class="flex items-center gap-3 p-3 border border-error-300 rounded-lg bg-error-50 dark:bg-error-900/20">
-                            <iconify-icon icon="bi:trash3-fill" width="20" class="text-error-600"></iconify-icon>
-                            <div>
-                                <div class="font-semibold text-error-700 dark:text-error-300">Permanently Delete ${entryText}</div>
-                                <div class="text-sm text-error-600 dark:text-error-400">Remove completely from database (cannot be undone)</div>
-                            </div>
-                        </div>
-                    </div>
-                    <p class="text-xs text-surface-500 mt-4">
-                        Click "Archive" below to archive the ${entryText}, or "Cancel" to choose permanent deletion.
-                    </p>
-                </div>
-            `,
-			buttonTextConfirm: 'Archive',
-			buttonTextCancel: 'Permanent Delete',
-			meta: {
-				buttonConfirmClasses: 'bg-warning-500 hover:bg-warning-600 text-white',
-				buttonCancelClasses: 'bg-error-500 hover:bg-error-600 text-white'
-			},
-			response: (confirmed: boolean) => {
-				if (confirmed) {
-					// Archive action (default confirm button)
-					deleteAction(false);
-				} else {
-					// Show permanent delete confirmation
-					openPermanentDeleteModal();
-				}
-			}
-		};
-		modalStore.trigger(modalSettings);
-	}
-
-=======
->>>>>>> 4f34c52c
 	// Enhanced Publish Modal with colorful styling
 	function openPublishModal(): void {
 		showStatusChangeConfirm({
@@ -325,7 +185,7 @@
 			};
 
 			// Handle delete/archive options based on configuration and user role
-			if (publicEnv.USE_ARCHIVE_ON_DELETE) {
+			if (getPublicSetting('USE_ARCHIVE_ON_DELETE')) {
 				// When archiving is enabled
 				if (isAdmin) {
 					// Admins see both archive and delete options
