/**
 * @file src/databases/mongodb/models/systemPreferences.ts
 * @description MongoDB schema and model for System Preferences, supporting user-specific dashboard layouts.
 */

import mongoose, { Schema } from 'mongoose';
import type { DatabaseResult } from '@src/databases/dbInterface';
import type { FilterQuery, Model } from 'mongoose';
import type { Layout } from '@stores/systemPreferences.svelte';
import type { DashboardWidgetConfig } from '@config/dashboard.types';
import { logger } from '@utils/logger.svelte';

// Widget schema aligned with +server.ts
const WidgetSchema = new Schema<DashboardWidgetConfig>(
	{
		id: { type: String, required: true, unique: true },
		component: { type: String, required: true },
		label: { type: String, required: true },
		icon: { type: String, required: true },
		size: {
			w: { type: Number, required: true },
			h: { type: Number, required: true }
		},
		settings: { type: Schema.Types.Mixed, default: {} },
		gridPosition: { type: Number, required: true }
	},
	{ _id: false }
);

// Layout schema
const LayoutSchema = new Schema({
	id: { type: String, required: true },
	name: { type: String, required: true },
	preferences: { type: [WidgetSchema], default: [] }
});

// System preferences schema
const SystemPreferencesSchema = new Schema(
	{
		_id: { type: String, required: true }, // UUID as per dbInterface.ts
		userId: { type: String, ref: 'auth_users', required: false }, // Optional userId for user-scoped preferences
<<<<<<< HEAD
		visibility: { type: String, enum: ['public', 'private'], default: 'private' }, // Visibility of the preference
		preferences: { type: Schema.Types.Mixed }, // <-- Add this line to allow saving preferences
=======
		layoutId: { type: String, required: true }, // Unique layout identifier
		layout: { type: LayoutSchema, required: true }, // Structured layout data
		scope: { type: String, enum: ['user', 'system', 'widget'], default: 'user' }, // Scope of the preference
>>>>>>> 4f34c52c
		createdAt: { type: Date, default: Date.now },
		updatedAt: { type: Date, default: Date.now }
	},
	{
		timestamps: true,
		collection: 'system_preferences',
		strict: true // Enforce strict schema validation
	}
);

// Indexes
<<<<<<< HEAD
systemPreferencesSchema.index({ key: 1, scope: 1, userId: 1, visibility: 1 }, { unique: false }); // Add visibility to index
systemPreferencesSchema.index({ visibility: 1 }); // Index for visibility queries
systemPreferencesSchema.index({ scope: 1, userId: 1 }); // Index for scope and userId queries
systemPreferencesSchema.index({ scope: 1 }); // Index for scope-based queries

// Static methods
systemPreferencesSchema.statics = {
	//Get preference by key, scope, and visibility
	async getPreferenceByKeyScopeVisibility(key: string, scope: string, visibility: string, userId?: string): Promise<DatabaseResult<SystemPreferences | null>> {
		try {
			const query: FilterQuery<SystemPreferences> = { key, scope, visibility };
			if (scope === 'user' && userId) {
				query.userId = userId;
			}
			const preferenceResult = (await this.findOne(query).lean().exec()) as SystemPreferences | null;
			if (!preferenceResult) {
				return { success: true, data: null };
			}
			logger.debug(`Retrieved system preference by key: ${key}, scope: ${scope}, visibility: ${visibility}, userId: ${userId || 'system'}`);
			return { success: true, data: preferenceResult };
=======
SystemPreferencesSchema.index({ userId: 1, layoutId: 1, scope: 1 }, { unique: true }); // Unique per user and layout
SystemPreferencesSchema.index({ scope: 1, userId: 1 }); // Index for scope and userId queries
SystemPreferencesSchema.index({ scope: 1 }); // Index for scope-based queries

// Static methods
SystemPreferencesSchema.statics = {
	// Get preference by layoutId and userId
	async getPreferenceByLayout(userId: string, layoutId: string): Promise<DatabaseResult<Layout | null>> {
		try {
			const query: FilterQuery<any> = { userId, layoutId, scope: 'user' };
			const doc = await this.findOne(query).lean().exec();
			if (!doc) {
				logger.debug(`No preference found for userId: ${userId}, layoutId: ${layoutId}`);
				return { success: true, data: null };
			}
			logger.debug(`Retrieved system preference for userId: ${userId}, layoutId: ${layoutId}`);
			return { success: true, data: doc.layout };
>>>>>>> 4f34c52c
		} catch (error) {
			logger.error(`Error retrieving system preference for userId: ${userId}, layoutId: ${layoutId}`, error);
			return {
				success: false,
				error: {
					code: 'PREFERENCE_GET_ERROR',
					message: `Failed to retrieve preference for userId: ${userId}, layoutId: ${layoutId}`
				}
			};
		}
	},

	// Set preference for a specific layout
	async setPreference(userId: string, layoutId: string, layout: Layout): Promise<DatabaseResult<void>> {
		try {
			const query: FilterQuery<SystemPreferences> = { userId, layoutId, scope: 'user' };
			// The _id for the document should be a combination of userId and layoutId for uniqueness
			const documentId = `${userId}_${layoutId}`;
			await this.updateOne(query, { $set: { layout, _id: documentId } }, { upsert: true }).exec();
			logger.debug(`Set system preference for userId: ${userId}, layoutId: ${layoutId}`);
			return { success: true, data: undefined };
		} catch (error) {
			logger.error(`Error setting system preference for userId: ${userId}, layoutId: ${layoutId}`, error);
			return {
				success: false,
				error: {
					code: 'PREFERENCE_SET_ERROR',
					message: `Failed to set preference for userId: ${userId}, layoutId: ${layoutId}`
				}
			};
		}
	},

<<<<<<< HEAD
	// Set a preference value with visibility
	async setPreference(key: string, value: unknown, scope: string, visibility: string, userId?: string): Promise<DatabaseResult<void>> {
		try {
			const query: FilterQuery<SystemPreferences> = { key, scope, visibility };
			if (scope === 'user' && userId) {
				query.userId = userId;
			}
			await this.updateOne(query, { $set: { value, visibility } }, { upsert: true }).exec();
			logger.debug(`Set system preference for key: ${key}, scope: ${scope}, visibility: ${visibility}, userId: ${userId || 'system'}`);
			return { success: true, data: undefined };
		} catch (error) {
			logger.error(`Error setting system preference: ${error.message}`);
			return {
				success: false,
				error: { code: 'PREFERENCE_SET_ERROR', message: `Failed to set preference for key: ${key}` }
			};
		}
	},

	// Delete a preference by key and scope
	async deletePreference(key: string, scope: string, userId?: string): Promise<DatabaseResult<void>> {
		try {
			const query: FilterQuery<SystemPreferences> = { key, scope };
			if (scope === 'user' && userId) {
				query.userId = userId;
			}
			const result = await this.deleteOne(query).exec();
			if (result.deletedCount === 0) {
				logger.warn(`Preference with key "${key}" not found for deletion (scope: ${scope}, userId: ${userId || 'system'}).`);
			}
			logger.debug(`Deleted system preference for key: ${key}, scope: ${scope}, userId: ${userId || 'system'}`);
			return { success: true, data: undefined };
=======
	// Delete preferences for a user
	async deletePreferencesByUser(userId: string): Promise<DatabaseResult<number>> {
		try {
			const result = await this.deleteMany({ userId, scope: 'user' }).exec();
			logger.info(`Deleted ${result.deletedCount} system preferences for userId: ${userId}`);
			return { success: true, data: result.deletedCount };
>>>>>>> 4f34c52c
		} catch (error) {
			logger.error(`Error deleting system preferences for userId: ${userId}`, error);
			return {
				success: false,
				error: {
					code: 'PREFERENCE_DELETE_ERROR',
					message: `Failed to delete preferences for userId: ${userId}`
				}
			};
		}
	}
};

// Create and export the SystemPreferencesModel
export const SystemPreferencesModel =
	(mongoose.models?.SystemPreferences as Model<any> | undefined) || mongoose.model('SystemPreferences', SystemPreferencesSchema);<|MERGE_RESOLUTION|>--- conflicted
+++ resolved
@@ -39,14 +39,9 @@
 	{
 		_id: { type: String, required: true }, // UUID as per dbInterface.ts
 		userId: { type: String, ref: 'auth_users', required: false }, // Optional userId for user-scoped preferences
-<<<<<<< HEAD
-		visibility: { type: String, enum: ['public', 'private'], default: 'private' }, // Visibility of the preference
-		preferences: { type: Schema.Types.Mixed }, // <-- Add this line to allow saving preferences
-=======
 		layoutId: { type: String, required: true }, // Unique layout identifier
 		layout: { type: LayoutSchema, required: true }, // Structured layout data
 		scope: { type: String, enum: ['user', 'system', 'widget'], default: 'user' }, // Scope of the preference
->>>>>>> 4f34c52c
 		createdAt: { type: Date, default: Date.now },
 		updatedAt: { type: Date, default: Date.now }
 	},
@@ -58,28 +53,6 @@
 );
 
 // Indexes
-<<<<<<< HEAD
-systemPreferencesSchema.index({ key: 1, scope: 1, userId: 1, visibility: 1 }, { unique: false }); // Add visibility to index
-systemPreferencesSchema.index({ visibility: 1 }); // Index for visibility queries
-systemPreferencesSchema.index({ scope: 1, userId: 1 }); // Index for scope and userId queries
-systemPreferencesSchema.index({ scope: 1 }); // Index for scope-based queries
-
-// Static methods
-systemPreferencesSchema.statics = {
-	//Get preference by key, scope, and visibility
-	async getPreferenceByKeyScopeVisibility(key: string, scope: string, visibility: string, userId?: string): Promise<DatabaseResult<SystemPreferences | null>> {
-		try {
-			const query: FilterQuery<SystemPreferences> = { key, scope, visibility };
-			if (scope === 'user' && userId) {
-				query.userId = userId;
-			}
-			const preferenceResult = (await this.findOne(query).lean().exec()) as SystemPreferences | null;
-			if (!preferenceResult) {
-				return { success: true, data: null };
-			}
-			logger.debug(`Retrieved system preference by key: ${key}, scope: ${scope}, visibility: ${visibility}, userId: ${userId || 'system'}`);
-			return { success: true, data: preferenceResult };
-=======
 SystemPreferencesSchema.index({ userId: 1, layoutId: 1, scope: 1 }, { unique: true }); // Unique per user and layout
 SystemPreferencesSchema.index({ scope: 1, userId: 1 }); // Index for scope and userId queries
 SystemPreferencesSchema.index({ scope: 1 }); // Index for scope-based queries
@@ -97,7 +70,6 @@
 			}
 			logger.debug(`Retrieved system preference for userId: ${userId}, layoutId: ${layoutId}`);
 			return { success: true, data: doc.layout };
->>>>>>> 4f34c52c
 		} catch (error) {
 			logger.error(`Error retrieving system preference for userId: ${userId}, layoutId: ${layoutId}`, error);
 			return {
@@ -131,47 +103,12 @@
 		}
 	},
 
-<<<<<<< HEAD
-	// Set a preference value with visibility
-	async setPreference(key: string, value: unknown, scope: string, visibility: string, userId?: string): Promise<DatabaseResult<void>> {
-		try {
-			const query: FilterQuery<SystemPreferences> = { key, scope, visibility };
-			if (scope === 'user' && userId) {
-				query.userId = userId;
-			}
-			await this.updateOne(query, { $set: { value, visibility } }, { upsert: true }).exec();
-			logger.debug(`Set system preference for key: ${key}, scope: ${scope}, visibility: ${visibility}, userId: ${userId || 'system'}`);
-			return { success: true, data: undefined };
-		} catch (error) {
-			logger.error(`Error setting system preference: ${error.message}`);
-			return {
-				success: false,
-				error: { code: 'PREFERENCE_SET_ERROR', message: `Failed to set preference for key: ${key}` }
-			};
-		}
-	},
-
-	// Delete a preference by key and scope
-	async deletePreference(key: string, scope: string, userId?: string): Promise<DatabaseResult<void>> {
-		try {
-			const query: FilterQuery<SystemPreferences> = { key, scope };
-			if (scope === 'user' && userId) {
-				query.userId = userId;
-			}
-			const result = await this.deleteOne(query).exec();
-			if (result.deletedCount === 0) {
-				logger.warn(`Preference with key "${key}" not found for deletion (scope: ${scope}, userId: ${userId || 'system'}).`);
-			}
-			logger.debug(`Deleted system preference for key: ${key}, scope: ${scope}, userId: ${userId || 'system'}`);
-			return { success: true, data: undefined };
-=======
 	// Delete preferences for a user
 	async deletePreferencesByUser(userId: string): Promise<DatabaseResult<number>> {
 		try {
 			const result = await this.deleteMany({ userId, scope: 'user' }).exec();
 			logger.info(`Deleted ${result.deletedCount} system preferences for userId: ${userId}`);
 			return { success: true, data: result.deletedCount };
->>>>>>> 4f34c52c
 		} catch (error) {
 			logger.error(`Error deleting system preferences for userId: ${userId}`, error);
 			return {
