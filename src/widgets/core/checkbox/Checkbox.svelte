<!--
@file src/widgets/core/checkbox/Checkbox.svelte
@component
**Checkbox widge component to display checkbox field**

@example
<Checkbox label="Checkbox" db_fieldName="checkbox" />

### Props
- `field`: FieldType
- `value`: any

### Features
- Translatable
-->

<script lang="ts">
	import { onDestroy } from 'svelte';
	import type { FieldType } from '.';
<<<<<<< HEAD
	import { getPublicSetting } from '@src/stores/globalSettings';
	import { updateTranslationProgress, getFieldName } from '@utils/utils';
=======
	import { publicEnv } from '@root/config/public';
	import { getFieldName } from '@utils/utils';
>>>>>>> 4f34c52c

	// Stores
	import { contentLanguage, validationStore } from '@stores/store.svelte';
	import { mode, collectionValue } from '@stores/collectionStore.svelte';

	// Valibot validation
	import { object, string, number, boolean, optional, minLength, pipe, parse, type InferInput, type ValiError } from 'valibot';

	interface Props {
		field: FieldType;
		value?: any;
	}

	let { field, value = {} }: Props = $props();

	const fieldName = getFieldName(field);
	value = value || collectionValue.value[fieldName] || {};

	let _data = $state(mode.value === 'create' ? {} : value);
	let validationError = $state<string | null>(null);
	let debounceTimeout: number | undefined;

	// Computed values
	let _language = $derived(field?.translated ? $contentLanguage : publicEnv.DEFAULT_CONTENT_LANGUAGE);

	// Initialize data structure
	$effect(() => {
		if (!_data[_language]) {
			_data[_language] = { checked: false, label: '' };
		}
		// Translation progress is now handled by the Fields.svelte component
	});

	// Define the validation schema for this widget
	const labelSchema = pipe(string(), minLength(1, 'Label cannot be empty'));

	const widgetSchema = object({
		checked: boolean(),
		label: labelSchema,
		db_fieldName: string(),
		icon: optional(string()),
		color: optional(string()),
		size: optional(string()),
		width: optional(number()),
		required: optional(boolean())
	});

	type WidgetSchemaType = InferInput<typeof widgetSchema>;

	// Generic validation function that uses the provided schema to validate the input
	function validateSchema(data: unknown): string | null {
		try {
			parse(widgetSchema, data);
			validationStore.clearError(fieldName);
			return null; // No error
		} catch (error) {
			if ((error as ValiError<typeof widgetSchema>).issues) {
				const valiError = error as ValiError<typeof widgetSchema>;
				const errorMessage = valiError.issues[0]?.message || 'Invalid input';
				validationStore.setError(fieldName, errorMessage);
				return errorMessage;
			}
			return 'Invalid input';
		}
	}

	// Debounced validation function
	function validateInput() {
		if (debounceTimeout) clearTimeout(debounceTimeout);
		debounceTimeout = window.setTimeout(() => {
			validationError = validateSchema(_data[_language]);
		}, 300);
	}

	// Cleanup on component destroy
	onDestroy(() => {
		if (debounceTimeout) clearTimeout(debounceTimeout);
	});

	export const WidgetData = async () => _data;
</script>

<div class="checkbox-container relative mb-4">
	<div class="flex w-full items-center gap-2">
		<!-- Checkbox -->
		<input
			id={field.db_fieldName}
			type="checkbox"
			color={field.color}
			bind:checked={_data.checked}
			oninput={validateInput}
			class="h-[${field.size}] w-[${field.size}] mr-4 rounded"
			class:error={!!validationError}
			aria-label={field?.label || field?.db_fieldName}
			aria-invalid={!!validationError}
			aria-describedby={validationError ? `${field.db_fieldName}-error` : undefined}
		/>

		<!-- Label -->
		<input
			type="text"
			placeholder="Define Label"
			bind:value={_data.label}
			oninput={validateInput}
			class="input text-black dark:text-primary-500"
			class:error={!!validationError}
			aria-label="Checkbox Label"
			aria-invalid={!!validationError}
			aria-describedby={validationError ? `${field.db_fieldName}-error` : undefined}
		/>
	</div>

	<!-- Error Message -->
	{#if validationError}
		<p id={`${field.db_fieldName}-error`} class="absolute bottom-[-1rem] left-0 w-full text-center text-xs text-error-500" role="alert">
			{validationError}
		</p>
	{/if}
</div>

<style lang="postcss">
	.checkbox-container {
		min-height: 2.5rem;
	}

	.error {
		border-color: rgb(239 68 68);
	}
</style><|MERGE_RESOLUTION|>--- conflicted
+++ resolved
@@ -17,13 +17,9 @@
 <script lang="ts">
 	import { onDestroy } from 'svelte';
 	import type { FieldType } from '.';
-<<<<<<< HEAD
 	import { getPublicSetting } from '@src/stores/globalSettings';
-	import { updateTranslationProgress, getFieldName } from '@utils/utils';
-=======
-	import { publicEnv } from '@root/config/public';
+	const DEFAULT_CONTENT_LANGUAGE = getPublicSetting('DEFAULT_CONTENT_LANGUAGE') ?? 'en';
 	import { getFieldName } from '@utils/utils';
->>>>>>> 4f34c52c
 
 	// Stores
 	import { contentLanguage, validationStore } from '@stores/store.svelte';
@@ -47,7 +43,7 @@
 	let debounceTimeout: number | undefined;
 
 	// Computed values
-	let _language = $derived(field?.translated ? $contentLanguage : publicEnv.DEFAULT_CONTENT_LANGUAGE);
+	let _language = $derived(field?.translated ? $contentLanguage : DEFAULT_CONTENT_LANGUAGE);
 
 	// Initialize data structure
 	$effect(() => {
