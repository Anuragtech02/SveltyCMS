<!--
@file src/routes/(app)/config/systemsetting/+page.svelte
@description Main page for system settings.

ENHANCEMENTS:
- The `saveConfig` function now orchestrates a safer save process:
  1. It first calls a new API endpoint to back up the current configuration.
  2. Only on successful backup does it proceed to save the new configuration.
  3. It provides clearer, step-by-step user feedback using toasts.
-->
<script lang="ts">
	import { privateConfigCategories, publicConfigCategories } from '@root/config/guiConfig';

	// Components
	import PageTitle from '@components/PageTitle.svelte';

	// Skeleton
	import ModalEditSystem from './ModalEditSystem.svelte';
	import { getModalStore, type ToastSettings } from '@skeletonlabs/skeleton';
	import { showModal } from '@utils/modalUtils';
	import { showToast } from '@utils/toast';
	import type { ModalComponent, ModalSettings } from '@skeletonlabs/skeleton';

	const modalStore = getModalStore();

	// --- ENHANCED SAVE PROCESS ---
	async function saveConfig(configData: { [key: string]: any }, isPrivate: boolean) {
		const toast = (message: string, background: string) => {
			// Map legacy backgrounds to showToast types via our adapter where possible
			if (background?.includes('success') || background === 'gradient-success') showToast(message, 'success');
			else if (background?.includes('error') || background === 'gradient-error') showToast(message, 'error');
			else if (background?.includes('warning') || background === 'gradient-warning' || background === 'variant-filled-warning')
				showToast(message, 'warning');
			else showToast(message, 'info');
		};

		try {
<<<<<<< HEAD
			// Step 1: Export current settings for backup (optional, can be shown to user)
			toast('Exporting current settings...', 'variant-filled-secondary');
			const exportResponse = await fetch('/api/settings/export');
			if (!exportResponse.ok) {
				const exportResult = await exportResponse.json();
				throw new Error(exportResult.message || 'Failed to export current settings.');
			}
			toast('Settings export successful!', 'variant-filled-success');

			// Step 2: Import new settings
			toast('Saving new settings...', 'variant-filled-secondary');
			const importResponse = await fetch('/api/settings/import', {
=======
			// Step 1: Back up the current configuration
			toast('Backing up current configuration...', 'gradient-tertiary');
			const backupResponse = await fetch('/api/config/backup', { method: 'POST' });

			if (!backupResponse.ok) {
				const backupResult = await backupResponse.json();
				throw new Error(backupResult.message || 'Failed to create configuration backup.');
			}
			toast('Backup successful!', 'gradient-primary');

			// Step 2: Save the new configuration
			toast('Saving new configuration...', 'gradient-tertiary');
			const saveResponse = await fetch('/api/save-config', {
>>>>>>> 4f34c52c
				method: 'POST',
				headers: { 'Content-Type': 'application/json' },
				body: JSON.stringify({ settings: configData, isPrivate })
			});
			if (!importResponse.ok) {
				const importResult = await importResponse.json();
				throw new Error(importResult.message || 'Failed to import new settings.');
			}
<<<<<<< HEAD
			toast('Settings saved successfully!', 'variant-filled-success');
=======
			toast('Configuration saved successfully!', 'gradient-primary');
>>>>>>> 4f34c52c

			// Step 3: Trigger server restart
			await triggerRestart();
		} catch (error: any) {
			console.error('Error in save process:', error);
			toast(error.message, 'gradient-error');
		}
	}

	async function triggerRestart() {
		const toast = (message: string, background: string) => {
			if (background?.includes('success') || background === 'gradient-success') showToast(message, 'success');
			else if (background?.includes('error') || background === 'gradient-error') showToast(message, 'error');
			else if (background?.includes('warning') || background === 'gradient-warning' || background === 'variant-filled-warning')
				showToast(message, 'warning');
			else showToast(message, 'info');
		};
		try {
			toast('Triggering server restart...', 'gradient-tertiary');
			const response = await fetch('/api/restart', { method: 'POST' });
			const result = await response.json();

			if (result.success) {
				toast('Server restart triggered successfully!', 'gradient-primary');
			} else {
				throw new Error('Failed to trigger server restart.');
			}
		} catch (error: any) {
			console.error('Error triggering server restart:', error);
			toast(error.message, 'gradient-error');
		}
	}

	// Modal Edit System
	function openModal(title: string, configCategory: string, description: string, isPrivate: boolean): void {
		const modalComponent: ModalComponent = {
			ref: ModalEditSystem,
			props: {
				title,
				configCategory,
				description,
				isPrivate,
				parent: {
					onClose: () => modalStore.close(),
					onSave: async (formData: { [key: string]: any }) => {
						await saveConfig(formData, isPrivate);
						modalStore.close();
					}
				}
			}
		};
		const modalSettings: ModalSettings = {
			type: 'component',
			title,
			component: modalComponent
		};
		showModal(modalSettings);
	}

	const categories = [
		...Object.entries(privateConfigCategories).map(([category, config]) => ({
			name: category,
			category,
			config,
			isPrivate: true
		})),
		...Object.entries(publicConfigCategories).map(([category, config]) => ({
			name: category,
			category,
			config,
			isPrivate: false
		}))
	];
</script>

<!-- Page Title with Back Button -->
<PageTitle name="System Settings" icon="uil:setting" showBackButton={true} backUrl="/config" />

<div class="alert variant-soft-warning mb-2 text-center">
	<iconify-icon icon="mdi:alert" class="text-2xl"></iconify-icon>
	<div class="flex-1">
		<p class="font-bold">Caution: For Administrators Only</p>
		<p>Changes made here directly affect the server configuration and can cause instability if not done correctly.</p>
	</div>
</div>

<div class="grid grid-cols-2 gap-4 sm:grid-cols-2 md:grid-cols-3 lg:grid-cols-4">
	{#each categories as { name, category, config, isPrivate }}
		<button
			on:click={() => openModal(name, category, config.description, isPrivate)}
			aria-label={config.description}
			class="variant-outline-primary btn flex h-24 flex-col items-center justify-center gap-2 text-center"
		>
			<iconify-icon icon={config.icon} class="text-3xl text-tertiary-500 dark:text-primary-500"></iconify-icon>
			<span class="capitalize">{name}</span>
		</button>
	{/each}
</div><|MERGE_RESOLUTION|>--- conflicted
+++ resolved
@@ -35,20 +35,6 @@
 		};
 
 		try {
-<<<<<<< HEAD
-			// Step 1: Export current settings for backup (optional, can be shown to user)
-			toast('Exporting current settings...', 'variant-filled-secondary');
-			const exportResponse = await fetch('/api/settings/export');
-			if (!exportResponse.ok) {
-				const exportResult = await exportResponse.json();
-				throw new Error(exportResult.message || 'Failed to export current settings.');
-			}
-			toast('Settings export successful!', 'variant-filled-success');
-
-			// Step 2: Import new settings
-			toast('Saving new settings...', 'variant-filled-secondary');
-			const importResponse = await fetch('/api/settings/import', {
-=======
 			// Step 1: Back up the current configuration
 			toast('Backing up current configuration...', 'gradient-tertiary');
 			const backupResponse = await fetch('/api/config/backup', { method: 'POST' });
@@ -62,7 +48,6 @@
 			// Step 2: Save the new configuration
 			toast('Saving new configuration...', 'gradient-tertiary');
 			const saveResponse = await fetch('/api/save-config', {
->>>>>>> 4f34c52c
 				method: 'POST',
 				headers: { 'Content-Type': 'application/json' },
 				body: JSON.stringify({ settings: configData, isPrivate })
@@ -71,11 +56,7 @@
 				const importResult = await importResponse.json();
 				throw new Error(importResult.message || 'Failed to import new settings.');
 			}
-<<<<<<< HEAD
-			toast('Settings saved successfully!', 'variant-filled-success');
-=======
 			toast('Configuration saved successfully!', 'gradient-primary');
->>>>>>> 4f34c52c
 
 			// Step 3: Trigger server restart
 			await triggerRestart();
