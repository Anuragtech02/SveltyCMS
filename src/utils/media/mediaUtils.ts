/**
 * @file utils/media/mediaUtils.ts
 * @description Contains utility functions for media operations
 *
 * @example import { getBrowserMimeType } from '@utils/media/mediaUtils';
 *
 * Features:
 * - getBrowserMimeType: Returns the MIME type of a file based on its name
 * - constructUrl: Constructs a URL for a media file
 * - validateMediaFile: Validates a media file against allowed types and size limits
 * - getSanitizedFileName: Sanitizes a file name to remove special characters
 */

import { getPublicSetting } from '@src/stores/globalSettings';
import type { MediaBase } from '@utils/media/mediaModels';
import { formatBytes, sanitize } from '@utils/utils';
import { removeExtension } from '../utils';

// System Logger
import { logger } from '../logger.svelte';

// Browser-compatible MIME type lookup
function getBrowserMimeType(fileName: string): string | null {
	const extension = fileName.toLowerCase().split('.').pop();
	if (!extension) return null;

	const mimeTypes: Record<string, string> = {
		// Images
		jpg: 'image/jpeg',
		jpeg: 'image/jpeg',
		png: 'image/png',
		gif: 'image/gif',
		webp: 'image/webp',
		svg: 'image/svg+xml',
		avif: 'image/avif',
		bmp: 'image/bmp',
		ico: 'image/x-icon',

		// Documents
		pdf: 'application/pdf',
		doc: 'application/msword',
		docx: 'application/vnd.openxmlformats-officedocument.wordprocessingml.document',
		xls: 'application/vnd.ms-excel',
		xlsx: 'application/vnd.openxmlformats-officedocument.spreadsheetml.sheet',
		ppt: 'application/vnd.ms-powerpoint',
		pptx: 'application/vnd.openxmlformats-officedocument.presentationml.presentation',
		txt: 'text/plain',
		rtf: 'application/rtf',

		// Audio
		mp3: 'audio/mpeg',
		wav: 'audio/wav',
		ogg: 'audio/ogg',
		aac: 'audio/aac',
		flac: 'audio/flac',
		m4a: 'audio/mp4',

		// Video
		mp4: 'video/mp4',
		webm: 'video/webm',
		mkv: 'video/x-matroska',
		avi: 'video/x-msvideo',
		mov: 'video/quicktime',
		wmv: 'video/x-ms-wmv',
		flv: 'video/x-flv',

		// Archives
		zip: 'application/zip',
		rar: 'application/vnd.rar',
		'7z': 'application/x-7z-compressed',
		tar: 'application/x-tar',
		gz: 'application/gzip'
	};

	return mimeTypes[extension] || null;
}

// Convert IMAGE_SIZES to an array of size configurations
const defaultImageSizes = { sm: { width: 600, height: 600 }, md: { width: 900, height: 900 }, lg: { width: 1200, height: 1200 } };
const imageSizes: Array<{ name: string; width: number; height: number }> = Object.keys(getPublicSetting('IMAGE_SIZES') || defaultImageSizes).map(
	(key) => ({
		name: key,
		width: (getPublicSetting('IMAGE_SIZES') || defaultImageSizes)[key].width,
		height: (getPublicSetting('IMAGE_SIZES') || defaultImageSizes)[key].height
	})
);

// Media categories definition
export const mediaCategories = {
	Images: ['Original', 'Thumbnail', ...imageSizes.map((size) => size.name)],
	Audio: [],
	Videos: [],
	Documents: [],
	RemoteVideos: []
} as const;

// Constructs the full media URL based on the environment.
export function constructMediaUrl(mediaItem: MediaBase, size?: string): string {
	if (!mediaItem?.url) {
		const message = 'Media item is missing required url property';
		try {
			logger.error(message, {
				mediaItem,
				stack: new Error().stack
			});
		} catch (logError) {
			logger.error('Failed to log error:', logError);
		}
		throw new Error(message);
	}

	try {
		let url: string;
		const mediaServerUrl = getPublicSetting('MEDIASERVER_URL');
		const mediaFolder = getPublicSetting('MEDIA_FOLDER') || './static/media';

		if (mediaServerUrl) {
			url = `${mediaServerUrl}/${mediaItem.url}`;
		} else {
			const basePath = `${mediaFolder}/${mediaItem.url}`.replace(/\/+/g, '/');
			if (size && 'thumbnails' in mediaItem && mediaItem.thumbnails && mediaItem.thumbnails[size]) {
				url = mediaItem.thumbnails[size].url;
			} else {
				url = basePath;
			}
		}

		return url;
	} catch (err) {
		const message = `Error constructing media URL: ${err instanceof Error ? err.message : String(err)}`;
		try {
			logger.error(message, {
				mediaItem,
				size,
				stack: new Error().stack
			});
		} catch (logError) {
			logger.error('Failed to log error:', logError);
		}
		throw new Error(message);
	}
}

// Constructs a URL for a media item based on its path, type, and other parameters.
export function constructUrl(
	path: string,
	hash: string,
	fileName: string,
	format: string,
	contentTypes: string,
	size?: keyof typeof publicEnv.IMAGE_SIZES
): string {
	// Validate all required parameters with detailed checks
	const missingParams = [];
	if (!path || typeof path !== 'string') missingParams.push('path');
	if (!hash || typeof hash !== 'string' || hash.length !== 32) missingParams.push('hash');
	if (!fileName || typeof fileName !== 'string') missingParams.push('fileName');
	if (!format || typeof format !== 'string') missingParams.push('format');
	if (!contentTypes || typeof contentTypes !== 'string') missingParams.push('contentTypes');

	if (missingParams.length > 0) {
		const message = `Invalid URL construction parameters: Missing or invalid ${missingParams.join(', ')}`;
		try {
			logger.error(message, {
				path: path ?? null,
				hash: hash ?? null,
				fileName: fileName ?? null,
				format: format ?? null,
				contentTypes: contentTypes ?? null,
				stack: new Error().stack
			});
		} catch (logError) {
			logger.error('Failed to log error:', logError);
		}
		throw new Error(message);
	}

	let urlPath: string;

	switch (path) {
		case 'global':
			urlPath = size
				? `${sanitize(contentTypes)}/sizes/${size}/${sanitize(fileName)}-${hash}.${format}`
				: `${sanitize(contentTypes)}/original/${sanitize(fileName)}-${hash}.${format}`;
			// logger.debug('Constructed global path URL', { urlPath });
			break;
		case 'unique':
			urlPath = `${sanitize(contentTypes)}/original/${sanitize(fileName)}-${hash}.${format}`;
			try {
				logger.debug('Constructed unique path URL', { urlPath });
			} catch (logError) {
				logger.error('Failed to log debug info:', logError);
			}
			break;
		default:
			urlPath = size
				? `${sanitize(path)}/${size}/${sanitize(fileName)}-${hash}.${format}`
				: `${sanitize(path)}/${sanitize(fileName)}-${hash}.${format}`;
			try {
				logger.debug('Constructed custom path URL', { urlPath });
			} catch (logError) {
				logger.error('Failed to log debug info:', logError);
			}
	}

	if (publicEnv.MEDIASERVER_URL) {
		const url = `${publicEnv.MEDIASERVER_URL}/files/${urlPath}`;
		try {
			logger.debug('Using media server URL', { url });
		} catch (logError) {
			logger.error('Failed to log debug info:', logError);
		}
		return url;
	} else {
<<<<<<< HEAD
		// Build a public URL relative to static media root when no media server
		const base = (publicEnv.MEDIA_FOLDER || 'mediaFiles').replace(/^\.\/?/, '').replace(/\\/g, '/');
		const url = `/${base}/${urlPath}`.replace(/\/+/g, '/');
=======
		// Use local files route for media serving
		const url = `/files/${urlPath}`;
>>>>>>> 4f34c52c
		try {
			logger.debug('Using local files route URL', { url });
		} catch (logError) {
			logger.error('Failed to log debug info:', logError);
		}
		return url;
	}
}

// Returns the URL for accessing a media item.
export function getMediaUrl(mediaItem: MediaBase, contentTypes: string, size?: keyof typeof publicEnv.IMAGE_SIZES): string {
	if (!mediaItem?.path || !mediaItem?.hash || !mediaItem?.filename) {
		throw new Error('Invalid media item: Missing required properties');
	}
	if (!contentTypes) {
		throw new Error('Content types parameter is required');
	}

	try {
		const fileName = removeExtension(mediaItem.filename);
		const format = mediaItem.filename.split('.').slice(-1)[0];
		if (!format) {
			throw new Error('Could not determine file format');
		}
		return constructUrl(mediaItem.path, mediaItem.hash, fileName, format, contentTypes, size);
	} catch (err) {
		throw new Error(`Failed to construct media URL: ${err instanceof Error ? err.message : String(err)}`);
	}
}

// Safe version for use in reactive contexts
export function getMediaUrlSafe(mediaItem: MediaBase, contentTypes: string, size?: keyof typeof publicEnv.IMAGE_SIZES): string {
	try {
		if (!mediaItem?.path || !mediaItem?.hash || !mediaItem?.filename) {
			return ''; // Return empty string instead of throwing
		}
		if (!contentTypes) {
			return '';
		}

		const fileName = removeExtension(mediaItem.filename);
		const format = mediaItem.filename.split('.').slice(-1)[0];
		if (!format) {
			return '';
		}
		return constructUrl(mediaItem.path, mediaItem.hash, fileName, format, contentTypes, size);
	} catch {
		// Don't log errors in reactive context to avoid state mutations
		return ''; // Return empty string instead of throwing
	}
}

// Validates a media file against allowed types and size limits
export function validateMediaFile(
	file: File,
	allowedTypesPattern: RegExp,
	maxSizeBytes: number = 10 * 1024 * 1024 // Default to 10MB
): { isValid: boolean; message?: string } {
	const startTime = performance.now();

	try {
		const fileType = getBrowserMimeType(file.name) || file.type;
		try {
			logger.debug('Validating media file', {
				fileName: file.name,
				fileSize: file.size,
				fileType,
				allowedTypesPattern: allowedTypesPattern.toString(),
				maxSizeBytes
			});
		} catch (logError) {
			logger.error('Failed to log debug info:', logError);
		}

		if (!fileType || !allowedTypesPattern.test(fileType)) {
			const message = `Invalid file type (${fileType}). Allowed pattern: ${allowedTypesPattern}`;
			try {
				logger.warn(message, {
					fileName: file.name,
					fileType,
					allowedTypesPattern: allowedTypesPattern.toString()
				});
			} catch (logError) {
				logger.error('Failed to log warning:', logError);
			}
			return {
				isValid: false,
				message
			};
		}

		if (file.size > maxSizeBytes) {
			const message = `File size (${formatBytes(file.size)}) exceeds limit of ${formatBytes(maxSizeBytes)}`;
			try {
				logger.warn(message, {
					fileName: file.name,
					fileSize: file.size,
					maxSizeBytes
				});
			} catch (logError) {
				logger.error('Failed to log warning:', logError);
			}
			return {
				isValid: false,
				message
			};
		}

		try {
			logger.debug('Media file validation passed', {
				fileName: file.name,
				processingTime: performance.now() - startTime
			});
		} catch (logError) {
			logger.error('Failed to log debug info:', logError);
		}
		return { isValid: true };
	} catch (err) {
		const message = `Error validating media file: ${err instanceof Error ? err.message : String(err)}`;
		try {
			logger.error(message, {
				fileName: file?.name,
				stack: new Error().stack
			});
		} catch (logError) {
			logger.error('Failed to log error:', logError);
		}
		return {
			isValid: false,
			message
		};
	}
}<|MERGE_RESOLUTION|>--- conflicted
+++ resolved
@@ -212,14 +212,8 @@
 		}
 		return url;
 	} else {
-<<<<<<< HEAD
-		// Build a public URL relative to static media root when no media server
-		const base = (publicEnv.MEDIA_FOLDER || 'mediaFiles').replace(/^\.\/?/, '').replace(/\\/g, '/');
-		const url = `/${base}/${urlPath}`.replace(/\/+/g, '/');
-=======
 		// Use local files route for media serving
 		const url = `/files/${urlPath}`;
->>>>>>> 4f34c52c
 		try {
 			logger.debug('Using local files route URL', { url });
 		} catch (logError) {
