--- conflicted
+++ resolved
@@ -6,12 +6,7 @@
 import type { StatusType } from '@src/content/types';
 import { collection, collectionValue, mode } from '@stores/collectionStore.svelte';
 import type { ModalStore, ToastStore } from '@skeletonlabs/skeleton';
-<<<<<<< HEAD
 import { batchUpdateEntries, batchDeleteEntries, createClones, updateEntry, createEntry, invalidateCollectionCache } from './apiClient';
-=======
-import { publicEnv } from '@root/config/public';
-import { batchUpdateEntries, createClones, updateEntry, createEntry, invalidateCollectionCache, updateEntryStatus } from './apiClient';
->>>>>>> 2752a1c1
 import * as m from '@src/paraglide/messages';
 
 // Helper function to update entry status
